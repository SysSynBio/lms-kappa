package kappa

import scala.language.postfixOps

import org.scalatest.FlatSpec

<<<<<<< HEAD
class KaSimAbcTest extends KappaModel("A(x!{1},c!{2,3}),B(x!{1}),C(x1:{u,p}!{2},x2:{u,p}!{3})") with FlatSpec {
=======

class KaSimAbcTest extends KappaModel("") with FlatSpec {
>>>>>>> 65136490

  // ####### TEMPLATE MODEL AS DESCRIBED IN THE KASIM MANUAL #############

  // #### Signatures
  // %agent: A(x,c) # Declaration of agent A
  // %agent: B(x) # Declaration of B
  // %agent: C(x1~u~p,x2~u~p) # Declaration of C with 2 modifiable sites

<<<<<<< HEAD
=======
  // Manual setup of Symbol table
  //
  // FIXME: This is a hack! It's just here to make the test work. Once
  // parsing the contact graph of a model works, this should probably
  // be removed, and the various tables in Symbols should be made
  // immutable.  Unless, of course, we want to reserve the option to
  // add symbols to the symbol table manually...
  agentTypes    = agentTypes    :+ "A"       :+ "B"       :+ "C"
  agentTypeSyms = agentTypeSyms + ("A" -> 0) + ("B" -> 1) + ("C" -> 2)
  siteNames     = siteNames     :+ "x"       :+ "c"       :+ "x1"       :+
                                   "x2"
  siteNameSyms  = siteNameSyms  + ("x" -> 0) + ("c" -> 1) + ("x1" -> 2) +
                                  ("x2" -> 3)
  siteStateNames     = siteStateNames    :+ "."       :+ "u"       :+ "p"
  siteStateNameSyms  = siteStateNameSyms + ("." -> 0) + ("u" -> 1) + ("p" -> 2)

  val a  = new AgentState(0)
  val b  = new AgentState(1)
  val c  = new AgentState(2)
  val sx  = new SiteState(0, None)
  val sxb  = new SiteState(0, Some(0))
  val sc  = new SiteState(1, None)
  val scb  = new SiteState(1, Some(0))
  val sx1  = new SiteState(2, None)
  val sx1u  = new SiteState(2, Some(1))
  val sx1p  = new SiteState(2, Some(2))
  val sx2  = new SiteState(3, None)
  val sx2u  = new SiteState(3, Some(1))
  val sx2p  = new SiteState(3, Some(2))
  val l = KappaSiteBuilder.defaultLinkState // FIXME: Hack!


>>>>>>> 65136490
  // #### Variables

  // %var: 'on_rate' 1.0E-4 # per molecule per second
  val on_rate = 1.0E-4 // per molecule per second

  // %var: 'off_rate' 0.1 # per second
  val off_rate = 0.1   // per second

  // %var: 'mod_rate' 1 # per second
  val mod_rate = 1     // per second


  // #### Rules

<<<<<<< HEAD
  // 'a.b' A(x),B(x) <-> A(x!1),B(x!1) @ 'on_rate','off_rate' # A binds B
  val r0f = "A(x), B(x)" -> "A(x!1), B(x!1)" :@ on_rate

  // #'a..b' A(x!1),B(x!1) -> A(x),B(x) @ 'off_rate' # AB dissociation
  val r0r = "A(x!1), B(x!1)" -> "A(x), B(x)" :@ off_rate

  // 'ab.c' A(x!_,c),C(x1~u) -> A(x!_,c!2),C(x1~u!2) @ 'on_rate' # AB binds C
  val r1 = "A(x!_,c), C(x1:u)" -> "A(x!_,c!2), C(x1:u!2)" :@ on_rate

  // 'mod x1' C(x1~u!1),A(c!1) -> C(x1~p),A(c) @ 'mod_rate' # AB modifies x1
  val r2 = "C(x1:u!1), A(c!1)" -> "C(x1:p), A(c)" :@ mod_rate

  // 'a.c' A(x,c),C(x1~p,x2~u) -> A(x,c!1),C(x1~p,x2~u!1) @ 'on_rate' # A binds C on x2
  val r3 = "A(x,c), C(x1:p,x2:u)" -> "A(x,c!1), C(x1:p,x2:u!1)" :@ on_rate

  // 'mod x2' A(x,c!1),C(x1~p,x2~u!1) -> A(x,c),C(x1~p,x2~p) @ 'mod_rate' # A modifies x2
  val r4 = "A(x,c!1), C(x1:p,x2:u!1)" -> "A(x,c), C(x1:p,x2:p)" :@ mod_rate
=======
  // 'a.b' A(x),B(x) <-> A(x!1),B(x!1) @ 'on_rate','off_rate' #A binds B
  val r0f = a(sx, sc?) ~ b(sx) -> a(sx!1, sc?) ~ b(sx!1) :@ on_rate

  // #'a..b' A(x!1),B(x!1) -> A(x),B(x) @ 'off_rate' # AB dissociation
  val r0r = a(sx!1, sc?) ~ b(sx!1) -> a(sx, sc?) ~ b(sx) :@ off_rate

  // 'ab.c' A(x!_,c),C(x1~u) ->A(x!_,c!2),C(x1~u!2) @ 'on_rate' # AB binds C
  val r1 =
    a(sx!*, sc) ~ c(sx1u, sx2?) -> a(sx!*, sc!2) ~ c(sx1u!2, sx2?) :@ on_rate

  // 'mod x1' C(x1~u!1),A(c!1) ->C(x1~p),A(c) @ 'mod_rate' # AB modifies x1
  val r2 =
    c(sx1u!1, sx2?) ~ a(sx?, sc!1) -> c(sx1p, sx2?) ~ a(sx?, sc) :@ mod_rate

  // 'a.c' A(x,c),C(x1~p,x2~u) -> A(x,c!1),C(x1~p,x2~u!1) @ 'on_rate'
  // # A binds C on x2
  val r3 =
    a(sx, sc) ~ c(sx1p, sx2u) -> a(sx, sc!1) ~ c(sx1p, sx2u!1) :@ on_rate

  // 'mod x2' A(x,c!1),C(x1~p,x2~u!1) -> A(x,c),C(x1~p,x2~p) @ 'mod_rate'
  // # A modifies x2
  val r4 =
    a(sx, sc!1) ~ c(sx1p, sx2u!1) -> a(sx, sc) ~ c(sx1p, sx2p) :@ mod_rate
>>>>>>> 65136490


  // #### Variables (cont)
  // %obs: 'AB' A(x!x.B)
<<<<<<< HEAD
  withObs("A(x!_)", "AB")

  // %obs: 'Cuu' C(x1~u?,x2~u?)
  withObs("C(x1:u?,x2:u?)", "Cuu")

  // %obs: 'Cpu' C(x1~p?,x2~u?)
  withObs("C(x1:p?,x2:u?)", "Cpu")

  // %obs: 'Cpp' C(x1~p?,x2~p?)
  withObs("C(x1:p?,x2:p?)", "Cpp")
=======
  withObs(a(sx!Wildcard(Some(b), Some(sx), None), sc?), "AB")
  // %obs: 'Cuu' C(x1~u?,x2~u?)
  withObs(c(sx1u?, sx2u?), "Cuu")
  // %obs: 'Cpu' C(x1~p?,x2~u?)
  withObs(c(sx1p?, sx2u?), "Cpu")
  // %obs: 'Cpp' C(x1~p?,x2~p?)
  withObs(c(sx1p?, sx2p?), "Cpp")
>>>>>>> 65136490

  // %var: 'n_a' 1000
  val n_a = 100
  // %obs: 'n_b' 'n_a'
  val n_b = n_a
  // %var: 'n_c' 10000
  val n_c = 10 * n_a


  // #### Initial conditions
  // %init: 'n_a' A()
  withInit(Mixture("A(x, c)") * n_a)
  // %init: 'n_b' B()
  withInit(Mixture("B(x)") * n_b)
  // %init: 'n_c' C()
  withInit(Mixture("C(x1:u,x2:u)") * n_c)


  withMaxEvents(10000)
  withMaxTime(3000)
  run
}
<|MERGE_RESOLUTION|>--- conflicted
+++ resolved
@@ -4,12 +4,7 @@
 
 import org.scalatest.FlatSpec
 
-<<<<<<< HEAD
-class KaSimAbcTest extends KappaModel("A(x!{1},c!{2,3}),B(x!{1}),C(x1:{u,p}!{2},x2:{u,p}!{3})") with FlatSpec {
-=======
-
-class KaSimAbcTest extends KappaModel("") with FlatSpec {
->>>>>>> 65136490
+class KaSimAbcTest extends KappaModel with FlatSpec {
 
   // ####### TEMPLATE MODEL AS DESCRIBED IN THE KASIM MANUAL #############
 
@@ -18,42 +13,10 @@
   // %agent: B(x) # Declaration of B
   // %agent: C(x1~u~p,x2~u~p) # Declaration of C with 2 modifiable sites
 
-<<<<<<< HEAD
-=======
-  // Manual setup of Symbol table
-  //
-  // FIXME: This is a hack! It's just here to make the test work. Once
-  // parsing the contact graph of a model works, this should probably
-  // be removed, and the various tables in Symbols should be made
-  // immutable.  Unless, of course, we want to reserve the option to
-  // add symbols to the symbol table manually...
-  agentTypes    = agentTypes    :+ "A"       :+ "B"       :+ "C"
-  agentTypeSyms = agentTypeSyms + ("A" -> 0) + ("B" -> 1) + ("C" -> 2)
-  siteNames     = siteNames     :+ "x"       :+ "c"       :+ "x1"       :+
-                                   "x2"
-  siteNameSyms  = siteNameSyms  + ("x" -> 0) + ("c" -> 1) + ("x1" -> 2) +
-                                  ("x2" -> 3)
-  siteStateNames     = siteStateNames    :+ "."       :+ "u"       :+ "p"
-  siteStateNameSyms  = siteStateNameSyms + ("." -> 0) + ("u" -> 1) + ("p" -> 2)
-
-  val a  = new AgentState(0)
-  val b  = new AgentState(1)
-  val c  = new AgentState(2)
-  val sx  = new SiteState(0, None)
-  val sxb  = new SiteState(0, Some(0))
-  val sc  = new SiteState(1, None)
-  val scb  = new SiteState(1, Some(0))
-  val sx1  = new SiteState(2, None)
-  val sx1u  = new SiteState(2, Some(1))
-  val sx1p  = new SiteState(2, Some(2))
-  val sx2  = new SiteState(3, None)
-  val sx2u  = new SiteState(3, Some(1))
-  val sx2p  = new SiteState(3, Some(2))
-  val l = KappaSiteBuilder.defaultLinkState // FIXME: Hack!
+  contactGraph = "A(x!{1},c!{2,3}),B(x!{1}),C(x1:{u,p}!{2},x2:{u,p}!{3})"
 
 
->>>>>>> 65136490
-  // #### Variables
+  // #### Rates
 
   // %var: 'on_rate' 1.0E-4 # per molecule per second
   val on_rate = 1.0E-4 // per molecule per second
@@ -67,7 +30,6 @@
 
   // #### Rules
 
-<<<<<<< HEAD
   // 'a.b' A(x),B(x) <-> A(x!1),B(x!1) @ 'on_rate','off_rate' # A binds B
   val r0f = "A(x), B(x)" -> "A(x!1), B(x!1)" :@ on_rate
 
@@ -85,36 +47,11 @@
 
   // 'mod x2' A(x,c!1),C(x1~p,x2~u!1) -> A(x,c),C(x1~p,x2~p) @ 'mod_rate' # A modifies x2
   val r4 = "A(x,c!1), C(x1:p,x2:u!1)" -> "A(x,c), C(x1:p,x2:p)" :@ mod_rate
-=======
-  // 'a.b' A(x),B(x) <-> A(x!1),B(x!1) @ 'on_rate','off_rate' #A binds B
-  val r0f = a(sx, sc?) ~ b(sx) -> a(sx!1, sc?) ~ b(sx!1) :@ on_rate
-
-  // #'a..b' A(x!1),B(x!1) -> A(x),B(x) @ 'off_rate' # AB dissociation
-  val r0r = a(sx!1, sc?) ~ b(sx!1) -> a(sx, sc?) ~ b(sx) :@ off_rate
-
-  // 'ab.c' A(x!_,c),C(x1~u) ->A(x!_,c!2),C(x1~u!2) @ 'on_rate' # AB binds C
-  val r1 =
-    a(sx!*, sc) ~ c(sx1u, sx2?) -> a(sx!*, sc!2) ~ c(sx1u!2, sx2?) :@ on_rate
-
-  // 'mod x1' C(x1~u!1),A(c!1) ->C(x1~p),A(c) @ 'mod_rate' # AB modifies x1
-  val r2 =
-    c(sx1u!1, sx2?) ~ a(sx?, sc!1) -> c(sx1p, sx2?) ~ a(sx?, sc) :@ mod_rate
-
-  // 'a.c' A(x,c),C(x1~p,x2~u) -> A(x,c!1),C(x1~p,x2~u!1) @ 'on_rate'
-  // # A binds C on x2
-  val r3 =
-    a(sx, sc) ~ c(sx1p, sx2u) -> a(sx, sc!1) ~ c(sx1p, sx2u!1) :@ on_rate
-
-  // 'mod x2' A(x,c!1),C(x1~p,x2~u!1) -> A(x,c),C(x1~p,x2~p) @ 'mod_rate'
-  // # A modifies x2
-  val r4 =
-    a(sx, sc!1) ~ c(sx1p, sx2u!1) -> a(sx, sc) ~ c(sx1p, sx2p) :@ mod_rate
->>>>>>> 65136490
 
 
-  // #### Variables (cont)
+  // #### Observables
+
   // %obs: 'AB' A(x!x.B)
-<<<<<<< HEAD
   withObs("A(x!_)", "AB")
 
   // %obs: 'Cuu' C(x1~u?,x2~u?)
@@ -125,32 +62,33 @@
 
   // %obs: 'Cpp' C(x1~p?,x2~p?)
   withObs("C(x1:p?,x2:p?)", "Cpp")
-=======
-  withObs(a(sx!Wildcard(Some(b), Some(sx), None), sc?), "AB")
-  // %obs: 'Cuu' C(x1~u?,x2~u?)
-  withObs(c(sx1u?, sx2u?), "Cuu")
-  // %obs: 'Cpu' C(x1~p?,x2~u?)
-  withObs(c(sx1p?, sx2u?), "Cpu")
-  // %obs: 'Cpp' C(x1~p?,x2~p?)
-  withObs(c(sx1p?, sx2p?), "Cpp")
->>>>>>> 65136490
+
+
+  // #### Variables
 
   // %var: 'n_a' 1000
   val n_a = 100
+
   // %obs: 'n_b' 'n_a'
   val n_b = n_a
+
   // %var: 'n_c' 10000
   val n_c = 10 * n_a
 
 
   // #### Initial conditions
+
   // %init: 'n_a' A()
   withInit(Mixture("A(x, c)") * n_a)
+
   // %init: 'n_b' B()
   withInit(Mixture("B(x)") * n_b)
+
   // %init: 'n_c' C()
   withInit(Mixture("C(x1:u,x2:u)") * n_c)
 
+
+  // #### Simulate!
 
   withMaxEvents(10000)
   withMaxTime(3000)
