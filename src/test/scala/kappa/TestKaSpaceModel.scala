--- conflicted
+++ resolved
@@ -30,44 +30,31 @@
                      3:{$wBR.$wBR}"""
 
   // Rules
-<<<<<<< HEAD
   val bindLR = "A(r) , A(l) " -> s"A(r!1) , A(l!1),  1:$wRL.$wLR" :@ 1
   val bindBL = "A(bl), A(bl)" -> s"A(bl!1), A(bl!1), 2:$wBL.$wBL" :@ 1
   val bindBR = "A(br), A(br)" -> s"A(br!1), A(br!1), 3:$wBR.$wBR" :@ 1
-=======
-  val bindLR = "A(r) , A(l) " -> s"A(r!1) , A(l!1),  1:$wLR.$wRL" :@ 1
-  val bindBL = "A(bl), A(bl)" -> s"A(bl!1), A(bl!1), 1:$wBL.$wBL" :@ 1
-  val bindBR = "A(br), A(br)" -> s"A(br!1), A(br!1), 1:$wBR.$wBR" :@ 1
->>>>>>> 5eb775ed
   val unbindLR = "A(r!1) , A(l!1) " -> "A(r) , A(l) " :@ 1
   val unbindBL = "A(bl!1), A(bl!1)" -> "A(bl), A(bl)" :@ 1
   val unbindBR = "A(br!1), A(br!1)" -> "A(br), A(br)" :@ 1
 
-<<<<<<< HEAD
   // Mixture
   withInit(m"A:$radius(l:$posL, r:$posR, bl:$posBL, br:$posBR)" * 50)
 
-  // Simulate!
-=======
-  withInit(s"A:$radius(l:$posL, r:$posR, bl:$posBL, br:$posBR)", 50)
-
-  //print(mix)
-
   // Expected observables
-  withObs("A(r!1, br!2), A(l!1, bl!3), A(br!2, bl!3)", "A3t")
-  withObs("A(r!1), A(l!1)", "A.r!l.A")
+  withObs("A(r!1, br!2), A(l!1, bl!3), A(br!2, bl!3)", "side triangle")
+  withObs("A(r!1), A(l!1)", "R-L")
   withObs("A(l!1), A(r!1, l!2), A(r!2, l!3), A(r!3, l!4), A(r!4, l!5)," +
-    "A(r!5, l!6), A(r!6)", "A7c")
+    "A(r!5, l!6), A(r!6)", "7 chain")
   withObs("A(r!1, l!2), A(r!2, l!3), A(r!3, l!4), A(r!4, l!5), A(r!5, l!6)," +
-    "A(r!6, l!7), A(r!7, l!1)", "A7r")
+    "A(r!6, l!7), A(r!7, l!1)", "7 ring")
 
   // Unexpected observables
-  withObs("A(r!1, l!2), A(r!2, l!3), A(r!3, l!1)", "A3r")
-  withObs("A(r!1, bl!2), A(l!1, br!3), A(bl!2, br!3)", "A3t'")
+  withObs("A(r!1, l!2), A(r!2, l!3), A(r!3, l!1)", "3 ring")
+  withObs("A(r!1, bl!2), A(l!1, br!3), A(bl!2, br!3)", "wrong side triangle")
   withObs("A(l!1), A(r!1, l!2), A(r!2, l!3), A(r!3, l!4), A(r!4, l!5)," +
-    "A(r!5, l!6), A(r!6, l!7), A(r!7)", "A8c")
+    "A(r!5, l!6), A(r!6, l!7), A(r!7)", "8 chain")
 
->>>>>>> 5eb775ed
+  // Simulate!
   withMaxTime(10.0)
   run
 }
