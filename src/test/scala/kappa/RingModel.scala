--- conflicted
+++ resolved
@@ -52,13 +52,6 @@
   println("off_rate = " + off_rate)
   println("close_rate = " + close_rate)
 
-<<<<<<< HEAD
-=======
-  // Rate constants
-  val on_rate    = 1E-3  //444.444
-  val off_rate   = 1E-5  //1
-  val close_rate = 1E5   //1E17
->>>>>>> 027dad23
 
   // Rules
   val bindAB = "A(b), B(a)" -> s"A(b!1), B(a!1), 1:$wLR.$wRL" :@ on_rate
@@ -74,7 +67,6 @@
   val closeBC = "C(b, a!1), A(c!1, b!2), B(a!2, c)" ->
     s"C(b!3, a!1), A(c!1, b!2), B(a!2, c!3), 3:$wRL.$wLR" :@ close_rate
 
-<<<<<<< HEAD
   // Mixture
   val nA = 3000
   val nB = 3000
@@ -82,8 +74,6 @@
   withInit(m"A:$radius (b:$posL, c:$posR)" * nA)
   withInit(m"B:$radius (a:$posR, c:$posL)" * nB)
   withInit(m"C:$radius (a:$posL, b:$posR)" * nC)
-=======
->>>>>>> 027dad23
 
   // -- Expected observables --
 
@@ -118,11 +108,6 @@
   withObs("C(a!3), A(c!3, b!1), B(a!1, c!2), C(b!2)", "CABC")
 
 
-  // -- Mixture --
-  withInit(m"A:$radius (b:$posL, c:$posR)" * 3000)
-  withInit(m"B:$radius (a:$posR, c:$posL)" * 3000)
-  withInit(m"C:$radius (a:$posL, b:$posR)" * 3000)
-
   // Simulate!
   withMaxTime(1E8)
   run
