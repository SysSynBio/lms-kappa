--- conflicted
+++ resolved
@@ -19,14 +19,6 @@
   contactGraph = s"""A:{$radius} (c:{$posR}!{3:{$wRL}}, b:{$posL}!{1:{$wLR}}),
                      B:{$radius} (a:{$posR}!{1:{$wRL}}, c:{$posL}!{2:{$wLR}}),
                      C:{$radius} (b:{$posR}!{2:{$wRL}}, a:{$posL}!{3:{$wLR}})"""
-
-  // Mixture
-  val nA = 3000
-  val nB = 3000
-  val nC = 3000
-  withInit(m"A:$radius (b:$posL, c:$posR)" * nA)
-  withInit(m"B:$radius (a:$posR, c:$posL)" * nB)
-  withInit(m"C:$radius (a:$posL, b:$posR)" * nC)
 
   // Number of molecules in initial mixture.
   val nA = 3000
@@ -76,18 +68,14 @@
   val closeAB = "B(a, c!1), C(b!1, a!2), A(c!2, b)" ->
     s"B(a!3:$wRL, c!1), C(b!1, a!2), A(c!2, b!3:$wLR)" :@ close_rate
   val closeBC = "C(b, a!1), A(c!1, b!2), B(a!2, c)" ->
-<<<<<<< HEAD
-    s"C(b!3, a!1), A(c!1, b!2), B(a!2, c!3), 3:$wRL.$wLR" :@ close_rate
+    s"C(b!3:$wRL, a!1), A(c!1, b!2), B(a!2, c!3:$wLR)" :@ close_rate
+  val closeCA = "A(c, b!1), B(a!1, c!2), C(b!2, a)" ->
+    s"A(c!3:$wRL, b!1), B(a!1, c!2), C(b!2, a!3:$wLR)" :@ close_rate
 
   // Mixture
   withInit(m"A:$radius (b:$posL, c:$posR)" * nA)
   withInit(m"B:$radius (a:$posR, c:$posL)" * nB)
   withInit(m"C:$radius (a:$posL, b:$posR)" * nC)
-=======
-    s"C(b!3:$wRL, a!1), A(c!1, b!2), B(a!2, c!3:$wLR)" :@ close_rate
-  val closeCA = "A(c, b!1), B(a!1, c!2), C(b!2, a)" ->
-    s"A(c!3:$wRL, b!1), B(a!1, c!2), C(b!2, a!3:$wLR)" :@ close_rate
->>>>>>> fb830558
 
   // -- Expected observables --
 
