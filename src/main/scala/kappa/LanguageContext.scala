package kappa

/** Generic language context trait. */
trait LanguageContext {
<<<<<<< HEAD
  type AgentType
  type SiteName

  type Link = (AgentType, SiteName, AgentType, SiteName)

  // State types
  type AgentStateName
  type SiteStateName
  type LinkStateName

  // Composite state types
  type AgentState <: AgentStateIntf[AgentState]
  type SiteState <: Matchable[SiteState]
  type LinkState <: Matchable[LinkState]

  def mkAgentState(agentType: AgentType, state: Option[AgentStateName]): AgentState
  def mkSiteState(agentType: AgentType, siteName: SiteName, state: Option[SiteStateName]): SiteState
  def mkLinkState(link: Link, state: Option[LinkStateName]): LinkState
}
=======
  this: Patterns with Actions =>

  // State type bounds
  type AgentState <: Matchable[AgentState]
  type SiteState  <: Matchable[SiteState]
  type LinkState  <: Matchable[LinkState]
}

/** Language context for Kappa-like languages. */
trait KappaLikeContext extends LanguageContext {
  this: Patterns with Actions =>

  /** A trait for agent states. */
  trait AgentStateIntf[T] extends Matchable[T] {
    this: T =>

    /**
     * Checks if this agent state matches `that` when constructing
     * rules according to the "longest common prefix" rule.
     *
     * @return `true` if this agent state matches `that`.
     */
    def matchesInLongestCommonPrefix(that: T): Boolean
  }

  // Refined type bound for agent state type
  type AgentState <: AgentStateIntf[AgentState]
}
>>>>>>> 65136490
<|MERGE_RESOLUTION|>--- conflicted
+++ resolved
@@ -2,7 +2,8 @@
 
 /** Generic language context trait. */
 trait LanguageContext {
-<<<<<<< HEAD
+  this: Patterns with Actions =>
+
   type AgentType
   type SiteName
 
@@ -14,21 +15,13 @@
   type LinkStateName
 
   // Composite state types
-  type AgentState <: AgentStateIntf[AgentState]
-  type SiteState <: Matchable[SiteState]
-  type LinkState <: Matchable[LinkState]
+  type AgentState <: Matchable[AgentState]
+  type SiteState  <: Matchable[SiteState]
+  type LinkState  <: Matchable[LinkState]
 
   def mkAgentState(agentType: AgentType, state: Option[AgentStateName]): AgentState
   def mkSiteState(agentType: AgentType, siteName: SiteName, state: Option[SiteStateName]): SiteState
   def mkLinkState(link: Link, state: Option[LinkStateName]): LinkState
-}
-=======
-  this: Patterns with Actions =>
-
-  // State type bounds
-  type AgentState <: Matchable[AgentState]
-  type SiteState  <: Matchable[SiteState]
-  type LinkState  <: Matchable[LinkState]
 }
 
 /** Language context for Kappa-like languages. */
@@ -51,4 +44,3 @@
   // Refined type bound for agent state type
   type AgentState <: AgentStateIntf[AgentState]
 }
->>>>>>> 65136490
