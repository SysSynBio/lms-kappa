package kappa

/** Generic language context trait. */
<<<<<<< HEAD
trait LanguageContext {
  //this: Patterns with Actions =>

=======
trait LanguageContext
{
>>>>>>> 5eb775ed
  type AgentType
  type SiteName

  type Link = (AgentType, SiteName, AgentType, SiteName)

  // State types
  type AgentStateName
  type SiteStateName
  type LinkStateName

  // Composite state types
  type AgentState <: Matchable[AgentState]
  type SiteState  <: Matchable[SiteState]
  type LinkState  <: Matchable[LinkState]

  def mkAgentState(agentType: AgentType, state: Option[AgentStateName]): AgentState
  def mkSiteState (agentType: AgentType, siteName: SiteName, state: Option[SiteStateName]): SiteState
  def mkLinkState(link: Link, state: Option[LinkStateName]): LinkState
}

/** Language context for Kappa-like languages. */
trait KappaLikeContext extends LanguageContext
{
  /** A trait for agent states. */
  trait AgentStateIntf[T] extends Matchable[T] {
    this: T =>

    /**
     * Checks if this agent state matches `that` when constructing
     * rules according to the "longest common prefix" rule.
     *
     * @return `true` if this agent state matches `that`.
     */
    def matchesInLongestCommonPrefix(that: T): Boolean
  }

  // Refined type bound for agent state type
  type AgentState <: AgentStateIntf[AgentState]
}
<|MERGE_RESOLUTION|>--- conflicted
+++ resolved
@@ -1,14 +1,8 @@
 package kappa
 
 /** Generic language context trait. */
-<<<<<<< HEAD
 trait LanguageContext {
-  //this: Patterns with Actions =>
 
-=======
-trait LanguageContext
-{
->>>>>>> 5eb775ed
   type AgentType
   type SiteName
 
