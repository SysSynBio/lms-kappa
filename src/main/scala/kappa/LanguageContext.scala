--- conflicted
+++ resolved
@@ -1,23 +1,11 @@
 package kappa
 
-<<<<<<< HEAD
 import scala.reflect.ClassTag
 
 
 /** Generic language context trait. */
 trait LanguageContext {
-
-  type AgentType
-  type SiteName
-
-  type LinkId = (AgentType, SiteName, AgentType, SiteName)
-=======
-import scala.language.postfixOps
-
-/** Generic language context trait. */
-trait LanguageContext
-{
-  this: Parser with ContactGraph =>
+  this: ContactGraphs with Parser =>
 
   // -- State set types --
   type AgentStateSet <: GenericAgentStateSet
@@ -53,12 +41,12 @@
     /**
      * This method receives a partially defined, unordered interface
      * and returns a fully defined, ordered one. In other words, it
-     * fills the given interface with the missing undefined sites.
+     * completes the given interface with the missing undefined sites.
      *
      * NOTE: The code that relies on the assumption that sites need
      * to be ordered is in Patterns.Pattern.Agent.matches.
      */
-    def fillInterface(siteStates: Iterable[SiteState]): Seq[SiteState] = {
+    def completeInterface(siteStates: Iterable[SiteState]): Seq[SiteState] = {
       val siteStateSets =
         for (siteStateSet <- contactGraph.siteStateSets
              if siteStateSet.agentStateSet == this)
@@ -109,26 +97,8 @@
   type LinkState <: GenericLinkState[LinkState]
 
 
-  /** Creates an agent state from an agent state name. */
-  def mkAgentState(state: AgentStateName): AgentState
-
-  /** Creates an site state from an site state name. */
-  def mkSiteState(agentStateSet: AgentStateSet,
-                  siteState: SiteStateName): SiteState
-
-  // RHZ: Meanwhile I'm storing the source and target of a link
-  // in the state itself, but that information should be stored
-  // in the contact graph (ie as we do with Patterns).
-
-  /** Creates an link state from an link state name. */
-  def mkLinkState(source: SiteStateSet,
-                  target: Option[SiteStateSet],
-                  state: LinkStateName): LinkState
-
-
   /** A trait for generic agent states. */
-  trait GenericAgentState[T] extends Matchable[T]
-  {
+  trait GenericAgentState[T] extends Matchable[T] {
     this: T =>
 
     /** Returns the agent state set this agent state belongs to. */
@@ -136,150 +106,21 @@
   }
 
   /** A trait for generic site states. */
-  trait GenericSiteState[T] extends Matchable[T]
-  {
+  trait GenericSiteState[T] extends Matchable[T] {
     this: T =>
->>>>>>> fb830558
 
     /** Returns the site state set this agent state belongs to. */
     def siteStateSet: SiteStateSet
   }
 
   /** A trait for generic link states. */
-  trait GenericLinkState[T] extends Matchable[T]
-  {
+  trait GenericLinkState[T] extends Matchable[T] {
     this: T =>
 
-<<<<<<< HEAD
-  def mkAgentState(agentType: AgentType, state: Option[AgentStateName]): AgentState
-  def mkSiteState (agentType: AgentType, siteName: SiteName, state: Option[SiteStateName]): SiteState
-  def mkLinkState(link: LinkId, state: Option[LinkStateName]): LinkState
+    /** Returns the link state set this agent state belongs to. */
+    def linkStateSet: LinkStateSet
+  }
 
   /** An implicit providing a class tag for [[SiteState]]s. */
   implicit def siteStateClassTag: ClassTag[SiteState]
-=======
-    /** Returns the link state set this agent state belongs to. */
-    def linkStateSet: LinkStateSet
-  }
->>>>>>> fb830558
-}
-
-
-/** Language context for Kappa-like languages. */
-trait KappaLikeContext extends LanguageContext
-{
-  this: KappaLikeParser with ContactGraph =>
-
-  // -- State set types --
-  type AgentStateSet <: KappaLikeAgentStateSet
-  type SiteStateSet <: KappaLikeSiteStateSet
-  type LinkStateSet <: KappaLikeLinkStateSet
-
-
-  def optionContains[T](x: Option[T], xs: List[T]): Boolean =
-    x map (xs contains _) getOrElse true
-
-
-  /** Kappa-like agent state sets. */
-  trait KappaLikeAgentStateSet extends GenericAgentStateSet
-  {
-    /** Returns the agent type associated with this agent state set. */
-    def agentType: AgentType
-
-    /** Returns the set of labels associated with this agent state set. */
-    def labels: List[AgentLabel]
-
-    // FIXME This doesn't work. Why?
-    // Error: AgentState does not match KappaLikeAgentState[AgentState]
-    // Is it because of covariant/contravariant issues?
-    // If so, how can we work around it?
-    /*
-    def contains(astate: KappaLikeAgentState[AgentState]): Boolean =
-      (agentType == astate.agentType) &&
-      optionContains(astate.agentLabel, agentLabels)
-    */
-
-    @inline def isEmpty: Boolean = labels.isEmpty
-  }
-
-  /** A trait for Kappa-like site states sets. */
-  trait KappaLikeSiteStateSet extends GenericSiteStateSet
-  {
-    /** Returns the site name associated with this site state set. */
-    def siteName: SiteName
-
-    /** Returns the set of labels associated with this site state set. */
-    def labels: List[SiteLabel]
-
-    // FIXME This doesn't work. See above
-    /*
-    def contains(sstate: KappaLikeSiteState[SiteState]): Boolean =
-      (siteName == sstate.siteName) &&
-      optionContains(sstate.siteLabel, siteLabels)
-    */
-
-    def isEmpty: Boolean = labels.isEmpty
-  }
-
-  trait KappaLikeLinkStateSet extends GenericLinkStateSet
-  {
-    /** Returns the set of labels associated with this link state set. */
-    def labels: List[LinkLabel]
-
-    // FIXME This doesn't work. See above
-    /*
-    def contains(lstate: KappaLikeLinkState[LinkState]): Boolean =
-      optionContains(lstate.linkLabel, linkLabels)
-    */
-
-    def isEmpty: Boolean = labels.isEmpty
-  }
-
-
-  // -- State types --
-
-  // Refined type bound for agent state type
-  type AgentState <: KappaLikeAgentState[AgentState]
-  type SiteState <: KappaLikeSiteState[SiteState]
-  type LinkState <: KappaLikeLinkState[LinkState]
-
-  /** A trait for Kappa-like agent states. */
-  trait KappaLikeAgentState[T] extends GenericAgentState[T] {
-    this: T =>
-
-    /** Returns the agent type. */
-    def agentType: AgentType
-
-    /** Returns the agent label. */
-    def label: Option[AgentLabel]
-
-    /**
-     * Checks if this agent state matches `that` when constructing
-     * rules according to the "longest common prefix" rule.
-     *
-     * @return `true` if this agent state matches `that`.
-     */
-    def matchesInLongestCommonPrefix(that: T): Boolean
-
-    // TODO matches and other methods can be defined here
-  }
-
-  /** A trait for Kappa-like site states. */
-  trait KappaLikeSiteState[T] extends GenericSiteState[T] {
-    this: T =>
-
-    /** Returns the site name. */
-    def siteName: SiteName
-
-    /** Returns the site label. */
-    def label: Option[SiteLabel]
-  }
-
-  /** A trait for Kappa-like site states. */
-  trait KappaLikeLinkState[T] extends GenericLinkState[T] {
-    this: T =>
-
-    /** Returns the link label. */
-    def label: Option[LinkLabel]
-  }
-}
+}