package kappa

import scala.collection.mutable

trait Actions {
  this: LanguageContext with Patterns with Mixtures with Embeddings
      with PartialEmbeddings with Rules =>

  /**
   * A class representing actions.
   *
   * TODO: Should we replace the pre/post condition functions by
   * abstract methods of this class?  If yes, how should "undefined"
   * pre/post conditions be handled?  Simply defining them to return
   * the constant `true` does not easily allow us to check whether we
   * need to checkpoint the mixture before applying the action.
   * Always checkpointing the mixture would lead to performance
   * degradations in cases where the preconditions always hold.
   *
   * @param lhs the left-hand side of the action.
   * @param rhs the right-hand side of the action.
   * @param pe the partial embedding of this action.
   * @param rhsAgentOffsets a map containing the offsets in the
   *        agents array of the agents in the RHS.
   * @param preCondition an optional predicate to execute ''before''
   *        applying the action.  If `preCondition` is `Some(f)` and
   *        if `f` applied to the agents array returns `false`, the
   *        action will not be applied and the mixture remains
   *        untouched.
   * @param postCondition a predicate to execute ''after'' applying
   *        the action.  If `postCondition` is `Some(f)` and `f`
   *        applied to the agents array returns `false` the action
   *        application will be canceled and the state of the mixture
   *        prior to the action application will be restored.
   */
  final class Action(
    val lhs: Pattern,
    val rhs: Pattern,
    val pe: PartialEmbedding,
    val rhsAgentOffsets: Map[Pattern.Agent, AgentIndex],
    val preCondition:  Option[(Action, Action.Agents) => Boolean] = None,
    val postCondition: Option[(Action, Action.Agents) => Boolean] = None)
      extends Function2[Embedding, Mixture, Boolean]
  {
    import Action._

    type ActivationEntry = Iterable[Iterable[(Pattern.Agent, AgentIndex)]]

    /** The atomic actions making up this action. */
    val atoms: Seq[Action.Atom] = mkAtoms(lhs, rhs, pe, rhsAgentOffsets)

    /** Activation map. */
    val activationMap =
      mutable.HashMap[ComponentIndex, ActivationEntry]()


    // -- Rule construction operators --

    /**
     * Constructor for rules that follow mass-action kinetics.
     *
     * @param rate stochastic kinetic rate constant
     */
    def :@(rate: => Double) = new Rule(this, () => lhs.inMix * rate)

    /**
     * Constructor for rules that follow an arbitrary rate law.
     *
     * See https://github.com/jkrivine/KaSim/issues/9
     *
     * @param law kinetic law
     */
    def !@(law: => Double) = new Rule(this, () => law)


    /**
     * Extend the activation map with an entry for a given component.
     *
     * Given a connected component `component`, check whether this
     * rule activates that component and if yes, add the appropriate
     * activation entry to the activation map.
     *
     * @param component the [[Patterns#Pattern.Component]] to check.
     */
    def addActivation(component: Pattern.Component) {
      val idx = component.modelIndex
      if (!(activationMap isDefinedAt idx)) {
        val activations = findActivation(component)
        if (!activations.isEmpty) {
          activationMap += ((idx, activations))

          if (!activations.isEmpty && !activations.head.isEmpty) {
            println ("# Added activation entry for action " + lhs + " -> " +
              rhs + " on component # " + idx + " (CC " +
              component.index + " of pattern " + component.pattern + ")")
            for ((ae, i) <- activations.zipWithIndex; (u, ai) <- ae) {
              println ("#    RHS component " + i + ": " + ai +
                " --(+)--> " + u)
            }
          }
        }
      }
    }


    // -- Function2[Embedding, Mixture, Boolean] API --

    /**
     * Apply this action to a mixture along a given embedding.
     *
     * @param embedding the embedding along which the action should
     *        be applied.
     * @param mix the mixture to which the action should be applied.
     * @return `true` if the action application resulted in a
     *         productive event, `false` otherwise.
     */
    def apply(embedding: Embedding, mixture: Mixture = mix): Boolean = {

      // Check consistency and populate the agents array.
      val additions = rhs.length - pe.length
      val totalAgents = (embedding map (_.length)).sum + additions
      val agents = new Array[Mixture.Agent](totalAgents)
      val (clash, garbage) = checkConsistency(embedding, agents)
      if (garbage > 0) {
        throw new IllegalStateException(
          "# found and collected " + garbage +
          " garbage component embeddings.")
      } else if (clash) {
        println("# clash!")
        false
      } else if (!(preCondition map { f => f(this, agents) } getOrElse true)) {
        println("# pre-condition = false.")
        false
      } else {

        // If the post-condition is defined, checkpoint the mixture so
        // we can restore its current state if the post-condition
        // evaluates to `false`.
        if (!postCondition.isEmpty) mix.checkpoint

        // Clear the marked agents list of mix
        mix.clearMarkedAgents(Updated)
        mix.clearMarkedAgents(SideEffect)

        // Apply all atomic actions
        for (a <- atoms) a(agents, mixture)

        val mas = mix.markedAgents(Updated)

        // Check post-conditions
        if (postCondition map { f => f(this, agents) } getOrElse true) {
          // Discard pre-application checkpoint and perform
          // negative/positive updates.
          if (!postCondition.isEmpty) mix.discardCheckpoint
          performUpdates(agents, mas)
          true
        } else {
          // Roll back to the state of the mixture prior to the action
          // application.
          println("# post-condition = false.")
          mix.rollback
          false
        }
      }
    }


    // -- Any API --
    override def toString: String = atoms.toString


    // -- Protected/private methods --

    /**
     * Check the consistency of an embedding and fill the agents array.
     *
     * The method checks the consistency of an embedding, i.e. whether
     * it is injective and whether every agent in the domain matches
     * its image.  As a side effect, it populates the `agents` array
     * with agents from the codomain of the embeddings.
     *
     * @param embedding the embedding to check.
     * @param agents the agents array to fill.
     * @return a `(clash, garbage)` pair, where `clash` is `true` if
     *         the embedding is not injective and `garbage` is the
     *         number of component embeddings that contained agents in
     *         their domain that did not match their images.
     */
    protected[Action] def checkConsistency(
      embedding: Embedding, agents: Agents): (Boolean, Int) = {

      mix.clearMarkedAgents(Visited)
      var clash: Boolean = false
      var garbage: Int = 0
      var i: Int = 0
      for (ce <- embedding) {

        // Check embedding consistency
        val consistent = ce.indices forall { k =>

          // Add agent
          val v = ce(k)
          agents(i) = v; i += 1

          // Check for clashes
          if (v hasMark Visited) {
            clash = true // Agent already in image => clash!
          } else {
            mix.mark(v, Visited)
          }

          // Check agent consistency
          val u = ce.component(k)
          (u matches v) && (u.sites.indices forall {
            j => (u.neighbour(j), v.neighbour(j)) match {
              case (None, _) => true
              case (Some((w1, _)), Some((w2, _))) => ce(w1.index) == w2
              case _ => false
            }
          })
        }
        if (!consistent) {
          ce.component.removeEmbedding(ce)
          garbage += 1
        }
      }
      (clash, garbage)
    }

    /**
     * Perform the negative and positive updates after applying an
     * action.
     *
     * @param agents the array of agents array operated on by the
     *        action.
     * @param modifiedAgents the agents that have actually been
     *        modified by the action.
     */
    protected def performUpdates(
      agents: Agents,
      modifiedAgents: Iterable[Mixture.Agent]): Unit =
    {
      // -- Negative update --
      //
      // NOTE: We need to eagerly garbage collect embeddings of
      // observables (otherwise their overestimated count will be
      // plotted).
      //
      // FIXME: However, we should be able to do the negative update
      // for LHS embeddings lazily.  But somehow the lazy garbage
      // collection does not work as it should, so we perform
      // negative updates for all modified agents for now.  To be
      // investigated.
      for (v <- modifiedAgents) v.pruneLifts

      // -- Positive update --
      //var updates = 0
      for ((ci, ae) <- activationMap; ps <- ae) {
        val c = patternComponents(ci)
        val ps2 = ps map { case (u, v) => (u, agents(v)) }
        val ces = ComponentEmbedding(ps2)
        for (ce <- ces) {
          c.addEmbedding(ce)
          //updates += 1
        }
      }

      val sideAffected = mix.markedAgents(SideEffect)

      // We now need to check them against all
      // remaining registered components to make sure we have found
      // every embedding.
      //
      // TODO: Is there a more efficient way to handle side effects?
      //var sideEffects = 0
      val mas2 = mix.markedAgents(SideEffect)
      for (c <- patternComponents) {
        val ps = for (u <- c; v <- sideAffected) yield (u, v)
        val ces = ComponentEmbedding(ps)
        for (ce <- ces) {
          c.addEmbedding(ce)
          //sideEffects += 1
        }
      }
      //println("# updates: " + updates + ", side effects: " + sideEffects)
    }

    /**
     * Find an activation entry for a given component.
     *
     * Given a connected component `component`, check whether this
     * rule activates that component and if yes, return an appropriate
     * activation entry.
     *
     * @param component the [[Patterns#Pattern.Component]] to check.
     */
    private def findActivation(component: Pattern.Component)
        : ActivationEntry = {

      import PartialEmbedding._

      for (rhsComponent <- rhs.components) yield {

        // Use the partial embedding corresponding to this action to
        // generate a reverse map from RHS agents to LHS agents.
        val rhsToLhs = pe.inverse.toMap

        // Find all the partial embedding components from the current
        // RHS component to the target component.
        val pes = findPartialEmbeddings(rhsComponent, component)

        // We are only interested in partial embeddings whose codomain
        // does not have a meet with the LHS.  If such a meet exists,
        // then the action did not produce a new instance (the
        // instance already existed in the LHS), and hence no
        // activation happened.
        val pesFiltered = pes filter { pe =>
          pe exists {
            case (u, v) =>
              !(rhsToLhs isDefinedAt u) || (rhsToLhs(u) meet v).isEmpty
          }
        }

        // Pick a single (representative) pair per partial embedding.
        pesFiltered map { pe =>
          val (u, v) = pe.head
          (v, rhsAgentOffsets(u))
        }
      }
    }
  }

  /** Companion object of the [[Actions#Action]] class. */
  object Action {

    type Agents = Array[Mixture.Agent]

    sealed abstract class Atom {
      def apply(agents: Agents, mixture: Mixture)
    }

    final case class AgentAddition(a: AgentIndex, state: AgentState,
      siteStates: Seq[SiteState])
        extends Atom {

      def apply(agents: Agents, mixture: Mixture) {
        mix += (state, siteStates)

        // Register the new agent in the agents array
        val u = mix.head
        agents(a) = u
      }
    }

    final case class AgentDeletion(a: AgentIndex)
        extends Atom {

      def apply(agents: Agents, mixture: Mixture) {
        mix -= agents(a)
      }
    }

    final case class LinkAddition(
      a1: AgentIndex, s1: SiteIndex, l1: LinkState,
      a2: AgentIndex, s2: SiteIndex, l2: LinkState)
        extends Atom {

      def apply(agents: Agents, mixture: Mixture) {
        val u1 = agents(a1)
        val u2 = agents(a2)
        mix connect (u1, s1, l1, u2, s2, l2)
      }
    }

    final case class LinkDeletion(a: AgentIndex, s: SiteIndex)
        extends Atom {

      def apply(agents: Agents, mixture: Mixture) {
        val u = agents(a)
        mix disconnect (u, s)
      }
    }

    final case class AgentStateChange(a: AgentIndex, state: AgentState)
        extends Atom {

      def apply(agents: Agents, mixture: Mixture) {
        val u = agents(a)
        mix updateAgentState (u, state)
      }
    }

    final case class SiteStateChange(
      a: AgentIndex, s: SiteIndex, state: SiteState)
        extends Atom {

      def apply(agents: Agents, mixture: Mixture) {
        val u = agents(a)
        mix updateSiteState (u, s, state)
      }
    }


    /**
     * Construct an action from a LHS and RHS pattern using the
     * longest-common-prefix rule.
     *
     * @param lhs the left-hand side of this action.
     * @param rhs the right-hand side of this action.
     * @param pe the partial embedding of this action.
     */
    def mkAtoms(lhs: Pattern, rhs: Pattern, pe: PartialEmbedding,
      rhsAgentOffsets: Map[Pattern.Agent, AgentIndex])
        : Seq[Action.Atom] = {

      import Pattern._

      def findStateChange[T <: Matchable[T]](ls: T, rs: T): Option[T] =
        if (ls isEquivTo rs) None         // No state change
        else if (rs.isComplete) Some(rs)  // State refinement or change
        else throw new IllegalArgumentException(
          "attempt to change state " + ls + " to incomplete state " +
            rs + " in rule: " + lhs + " -> " + rhs)

      def linkState(u: Agent, s: SiteIndex): LinkState =
        u.sites(s).link match {
          case Linked(_, _, l) => l
          case _ => throw new IllegalArgumentException(
            "expected site " + s + " of agent " + u +
              " to be linked in RHS of rule " + lhs + " -> " + rhs)
        }

      // Compute the offsets of the first agents of each component of
      // the LHS in the agents array passed to an action application.
      val ceOffsets: Array[Int] =
        lhs.components.scanLeft(0) { (i, ce) => i + ce.length }

      @inline def lhsAgentOffset(a: Agent) =
        ceOffsets(a.component.index) + a.index

      @inline def rhsAgentOffset(a: Agent) =
        rhsAgentOffsets(a)

      @inline def linkDeletion(
        atoms: mutable.Buffer[Atom], u1: Agent, j1: SiteIndex, u2: Agent) {
        val o1 = lhsAgentOffset(u1)
        val o2 = lhsAgentOffset(u2)
        if (o2 <= o1) {
          atoms += LinkDeletion(o1, j1)
        }
      }

      @inline def linkAddition(
        atoms: mutable.Buffer[Atom],
        u1: Agent, s1: SiteIndex,
        u2: Agent, s2: SiteIndex, l2: LinkState) {
        val o1 = rhsAgentOffset(u1)
        val o2 = rhsAgentOffset(u2)
        if (o2 <= o1)
          atoms += LinkAddition(o1, s1, linkState(u2, s2), o2, s2, l2)
      }

      val atoms = new mutable.ArrayBuffer[Atom]()

      // Find all agent deletions
      for (lu <- lhs drop pe.length) {
        atoms += AgentDeletion(lhsAgentOffset(lu))
      }

      // Find all agent additions
      val rhsAdditions = rhsAgentOffsets filter {
        case (ru, ro) => ro >= pe.length
      }
      for ((ru, ro) <- rhsAdditions) {
        if (ru.isComplete) atoms += AgentAddition(
          ro, ru.state, (for (s <- ru.sites) yield s.state))
        else throw new IllegalArgumentException(
          "attempt to add incomplete agent " + ru + " in rule: " +
            lhs + " -> " + rhs)
      }

      // Find all agent state changes (in the common context)
      for {
        (lu, ru) <- pe
        s <- findStateChange(lu.state, ru.state)
      } {
        atoms += AgentStateChange(lhsAgentOffset(lu), s)
      }

      // Find all site state changes (in the common context)
      for {
        (lu, ru) <- pe
        j <- lu.sites.indices
        s <- findStateChange(lu.sites(j).state, ru.sites(j).state)
      } {
        atoms += SiteStateChange(lhsAgentOffset(lu), j, s)
      }

      // Find all the link changes (in the common context)
      for ((lu, ru) <- pe; j <- lu.sites.indices) {
        val ls = lu.sites(j)
        val rs = ru.sites(j)
        (ls.link, rs.link) match {
          case (Stub | Wildcard(_, _, _) | Linked(_, _, _), Undefined) =>
            throw new IllegalArgumentException(
              "attempt to undefine site " + j + " of agent " + lu +
                " in rule: " + lhs + " -> " + rhs)
          case (Undefined | Wildcard(_, _, _), Stub) => {
            atoms += LinkDeletion(lhsAgentOffset(lu), j)
          }
          case (Linked(lu2, _, _), Stub) =>
            linkDeletion(atoms, lu, j, lu2)
          case (Undefined | Stub | Linked(_, _, _), Wildcard(_, _, _)) =>
            throw new IllegalArgumentException(
              "attempt to add wildcard link to site " + j + " of agent " +
                lu + " in rule: " + lhs + " -> " + rhs)
          case (Wildcard(la, ls2, ll), Wildcard(ra, rs2, rl)) =>
            // FIXME: Should we allow link state changes in wildcards?
            if (!(la matches ra) && (ls2 matches rs2) && (ll matches rl))
              throw new IllegalArgumentException(
                "attempt to modify wildcard link at site " + j +
                  " of agent " + lu + " in rule: " + lhs + " -> " + rhs)
          case (Undefined | Wildcard(_, _, _), Linked(ru2, rj2, rl)) => {
            atoms += LinkDeletion(lhsAgentOffset(lu), j)
<<<<<<< HEAD
            checkLinkComplete(rl)
            linkAddition(atoms, ru, j, ru2, rj2, rl)
          }
          case (Stub, Linked(ru2, rj2, rl)) => {
            checkLinkComplete(rl)
            linkAddition(atoms, ru, j, ru2, rj2, rl)
=======
            linkAddition(atoms, ru, j, rs2.agent, rs2.index, rl)
          }
          case (Stub, Linked(rs2, rl)) => {
            linkAddition(atoms, ru, j, rs2.agent, rs2.index, rl)
>>>>>>> ac11eb19
          }
          case (Linked(lu2, lj2, ll), Linked(ru2, rj2, rl)) => {
            if (!((lhsAgentOffset(lu2) == rhsAgentOffset(ru2)) &&
              (lj2 == rj2) && findStateChange(ll, rl).isEmpty)) {
              linkDeletion(atoms, lu, j, lu2)
              linkAddition(atoms, ru, j, ru2, rj2, rl)
            }
          }
          case _ => {}
        }
      }

      // Find all remaining link additions (between newly added agents)
      for {
        (ru, ro) <- rhsAdditions
        j <- ru.sites.indices
      } {
        val rs = ru.sites(j)
        rs.link match {
          case Undefined =>
            throw new IllegalArgumentException(
              "attempt to add agent " + ru + " with undefined site " + j +
                " in rule: " + lhs + " -> " + rhs)
          case Wildcard(_, _, _) =>
            throw new IllegalArgumentException(
              "attempt to add agent " + ru + " with wildcard link at site " +
                j + " in rule: " + lhs + " -> " + rhs)
<<<<<<< HEAD
          case Linked(ru2, j2, l) => {
            checkLinkComplete(l)
            linkAddition(atoms, ru, j, ru2, j2, l)
=======
          case Linked(rs2, l) => {
            linkAddition(atoms, ru, j, rs2.agent, rs2.index, l)
>>>>>>> ac11eb19
          }
          case _ => { }
        }
      }

      atoms.toList
    }
  }
}
<|MERGE_RESOLUTION|>--- conflicted
+++ resolved
@@ -456,8 +456,15 @@
         u2: Agent, s2: SiteIndex, l2: LinkState) {
         val o1 = rhsAgentOffset(u1)
         val o2 = rhsAgentOffset(u2)
+        val l1 = linkState(u2, s2)
         if (o2 <= o1)
-          atoms += LinkAddition(o1, s1, linkState(u2, s2), o2, s2, l2)
+          atoms += LinkAddition(o1, s1, l1, o2, s2, l2)
+      }
+
+      @inline def checkLinkComplete(l: LinkState) {
+        if (!l.isComplete) throw new IllegalArgumentException(
+          "attempt to introduce new link with incomplete link state \"" + l +
+            "\" in rule: " + lhs + " -> " + rhs)
       }
 
       val atoms = new mutable.ArrayBuffer[Atom]()
@@ -522,19 +529,12 @@
                   " of agent " + lu + " in rule: " + lhs + " -> " + rhs)
           case (Undefined | Wildcard(_, _, _), Linked(ru2, rj2, rl)) => {
             atoms += LinkDeletion(lhsAgentOffset(lu), j)
-<<<<<<< HEAD
             checkLinkComplete(rl)
             linkAddition(atoms, ru, j, ru2, rj2, rl)
           }
           case (Stub, Linked(ru2, rj2, rl)) => {
             checkLinkComplete(rl)
             linkAddition(atoms, ru, j, ru2, rj2, rl)
-=======
-            linkAddition(atoms, ru, j, rs2.agent, rs2.index, rl)
-          }
-          case (Stub, Linked(rs2, rl)) => {
-            linkAddition(atoms, ru, j, rs2.agent, rs2.index, rl)
->>>>>>> ac11eb19
           }
           case (Linked(lu2, lj2, ll), Linked(ru2, rj2, rl)) => {
             if (!((lhsAgentOffset(lu2) == rhsAgentOffset(ru2)) &&
@@ -562,14 +562,9 @@
             throw new IllegalArgumentException(
               "attempt to add agent " + ru + " with wildcard link at site " +
                 j + " in rule: " + lhs + " -> " + rhs)
-<<<<<<< HEAD
           case Linked(ru2, j2, l) => {
             checkLinkComplete(l)
             linkAddition(atoms, ru, j, ru2, j2, l)
-=======
-          case Linked(rs2, l) => {
-            linkAddition(atoms, ru, j, rs2.agent, rs2.index, l)
->>>>>>> ac11eb19
           }
           case _ => { }
         }
