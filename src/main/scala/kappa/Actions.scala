package kappa

import scala.collection.mutable

trait Actions {
  this: LanguageContext with Patterns with Mixtures with Embeddings
      with PartialEmbeddings with Rules =>

  /**
   * A class representing actions.
   *
   * TODO: Should we replace the pre/post condition functions by
   * abstract methods of this class?  If yes, how should "undefined"
   * pre/post conditions be handled?  Simply defining them to return
   * the constant `true` does not easily allow us to check whether we
   * need to checkpoint the mixture before applying the action.
   * Always checkpointing the mixture would lead to performance
   * degradations in cases where the preconditions always hold.
   *
   * @param lhs the left-hand side of the action.
   * @param rhs the right-hand side of the action.
   * @param pe the partial embedding of this action.
   * @param rhsAgentOffsets a map containing the offsets in the
   *        agents array of the agents in the RHS.
   * @param preCondition an optional predicate to execute ''before''
   *        applying the action.  If `preCondition` is `Some(f)` and
   *        if `f` applied to the agents array returns `false`, the
   *        action will not be applied and the mixture remains
   *        untouched.
   * @param postCondition a predicate to execute ''after'' applying
   *        the action.  If `postCondition` is `Some(f)` and `f`
   *        applied to the agents array returns `false` the action
   *        application will be canceled and the state of the mixture
   *        prior to the action application will be restored.
   */
  final class Action(
    val lhs: Pattern, val rhs: Pattern,
    val pe: PartialEmbedding,
    val rhsAgentOffsets: Map[Pattern.Agent, AgentIndex],
    val preCondition: Option[(Action, Action.Agents) => Boolean] = None,
    val postCondition: Option[(Action, Action.Agents) => Boolean] = None)
      extends Function2[Embedding, Mixture, Boolean] {

    import Action._

    type ActivationEntry = Iterable[Iterable[(Pattern.Agent, AgentIndex)]]

    /** The atomic actions making up this action. */
    val atoms: Seq[Action.Atom] = mkAtoms(lhs, rhs, pe, rhsAgentOffsets)

    /** Activation map. */
    val activationMap =
      mutable.HashMap[ComponentIndex, ActivationEntry]()


<<<<<<< HEAD
=======
    // -- Rule construction operators --

    /** Constructor of rules that follow mass-action kinetics.
     *
     * @param rate stochastic kinetic rate constant
     */
    def :@(rate: => Double) = new Rule(this, () => lhs.inMix * rate)

    /** Constructor of rules that follow an arbitrary rate law.
     *
     * See https://github.com/jkrivine/KaSim/issues/9
     *
     * @param law kinetic law
     */
    def !@(law: => Double) = new Rule(this, () => law)

>>>>>>> 5eb775ed
    /**
     * Extend the activation map with an entry for a given component.
     *
     * Given a connected component `component`, check whether this
     * rule activates that component and if yes, add the appropriate
     * activation entry to the activation map.
     *
     * @param component the [[Patterns#Pattern.Component]] to check.
     */
    def addActivation(component: Pattern.Component) {
      val idx = component.modelIndex
      if (!(activationMap isDefinedAt idx)) {
        val activations = findActivation(component)
        if (!activations.isEmpty) {
          activationMap += ((idx, activations))

          if (!activations.isEmpty && !activations.head.isEmpty) {
            println ("# Added activation entry for action " + lhs + " -> " +
              rhs + " on component # " + idx + " (CC " +
              component.index + " of pattern " + component.pattern + ")")
            for ((ae, i) <- activations.zipWithIndex; (u, ai) <- ae) {
              println ("#    RHS component " + i + ": " + ai +
                " --(+)--> " + u)
            }
          }
        }
      }
    }


    // -- Function2[Embedding, Mixture, Boolean] API --

    /**
     * Apply this action to a mixture along a given embedding.
     *
     * @param embedding the embedding along which the action should
     *        be applied.
     * @param mix the mixture to which the action should be applied.
     * @return `true` if the action application resulted in a
     *         productive event, `false` otherwise.
     */
    def apply(embedding: Embedding, mixture: Mixture = mix): Boolean = {

      // Check consistency and populate the agents array.
      val additions = rhs.length - pe.length
      val totalAgents = (embedding map (_.length)).sum + additions
      val agents = new Array[Mixture.Agent](totalAgents)
      val (clash, garbage) = checkConsistency(embedding, agents)
      if (garbage > 0) {
        //println(
        throw new IllegalStateException(
          "# found and collected " + garbage +
          " garbage component embeddings.")
        //false
      } else if (clash) {
        println("# clash!")
        false
      } else if (!(preCondition map { f => f(this, agents) } getOrElse true)) {
        println("# pre-condition = false.")
        false
      } else {

        // If the post-condition is defined, checkpoint the mixture so
        // we can restore its current state if the post-condition
        // evaluates to `false`.
        if (!postCondition.isEmpty) mix.checkpoint

        // Clear the marked agents list of mix
        mix.clearMarkedAgents

        // Apply all atomic actions
        for (a <- atoms) a(agents, mixture)

        // The list of currently marked agents contains exactly those
        // agents that have been modified by the action.  Make a copy
        // for the negative/positive updates.
        val mas = mix.markedAgents

        // Check post-conditions
        if (postCondition map { f => f(this, agents) } getOrElse true) {
          // Discard pre-application checkpoint and perform
          // negative/positive updates.
          if (!postCondition.isEmpty) mix.discardCheckpoint
          performUpdates(agents, mas)
          true
        } else {
          // Roll back to the state of the mixture prior to the action
          // application.
          println("# post-condition = false.")
          mix.rollback
          false
        }
      }
    }


    // -- Any API --
    override def toString: String = atoms.toString


    // -- Protected/private methods --

    /**
     * Check the consistency of an embedding and fill the agents array.
     *
     * The method checks the consistency of an embedding, i.e. whether
     * it is injective and whether every agent in the domain matches
     * its image.  As a side effect, it populates the `agents` array
     * with agents from the codomain of the embeddings.
     *
     * @param embedding the embedding to check.
     * @param agents the agents array to fill.
     * @return a `(clash, garbage)` pair, where `clash` is `true` if
     *         the embedding is not injective and `garbage` is the
     *         number of component embeddings that contained agents in
     *         their domain that did not match their images.
     */
    protected[Action] def checkConsistency(
      embedding: Embedding, agents: Agents): (Boolean, Int) = {

      mix.clearMarkedAgents
      var clash: Boolean = false
      var garbage: Int = 0
      var i: Int = 0
      for (ce <- embedding) {

        // Check embedding consistency
        val consistent = ce.indices forall { k =>

          // Add agent
          val v = ce(k)
          agents(i) = v; i += 1

          // Check for clashes
          if (v.marked) {
            clash = true // Agent already in image => clash!
          } else {
            mix.mark(v)
          }

          // Check agent consistency
          val u = ce.component(k)
          (u matches v) && (u.sites.indices forall {
            j => (u.neighbour(j), v.neighbour(j)) match {
              case (None, _) => true
              case (Some((w1, _)), Some((w2, _))) => ce(w1.index) == w2
              case _ => false
            }
          })
        }
        if (!consistent) {
          ce.component.removeEmbedding(ce)
          garbage += 1
        }
      }
      (clash, garbage)
    }

    /**
     * Perform the negative and positive updates after applying an
     * action.
     *
     * @param agents the array of agents array operated on by the
     *        action.
     * @param modifiedAgents the agents that have actually been
     *        modified by the action.
     */
    protected def performUpdates(
      agents: Agents,
      modifiedAgents: Iterable[Mixture.Agent]): Unit =
    {
      // -- Negative update --
      //
      // NOTE: We need to eagerly garbage collect embeddings of
      // observables (otherwise their overestimated count will be
      // plotted).
      //
      // FIXME: However, we should be able to do the negative update
      // for LHS embeddings lazily.  But somehow the lazy garbage
      // collection does not work as it should, so we perform
      // negative updates for all modified agents for now.  To be
      // investigated.
      for (v <- modifiedAgents) v.pruneLifts

      // -- Positive update --
      //var updates = 0
      mix.clearMarkedAgents
      for (v <- modifiedAgents) mix.mark(v)
      for ((ci, ae) <- activationMap; ps <- ae) {
        val c = patternComponents(ci)
        val ps2 = ps map { case (u, v) => (u, agents(v)) }
        val ces = ComponentEmbedding(ps2)
        for (ce <- ces) {
          c.addEmbedding(ce)
          for (v <- ce) mix.unmark(v)
          //updates += 1
        }
      }

      // All the agents in the codomains of the embeddings we just
      // created using the activation map are now unmarked.  Hence,
      // the only agents left marked are those that were modified by
      // side effects.  We now need to check them against all
      // remaining registered components to make sure we have found
      // every embedding.
      //
      // TODO: Is there a more efficient way to handle side effects?
      //var sideEffects = 0
      val mas2 = mix.markedAgents
      for (c <- patternComponents) {
        val ps = for (u <- c; v <- mas2) yield (u, v)
        val ces = ComponentEmbedding(ps)
        for (ce <- ces) {
          c.addEmbedding(ce)
          //sideEffects += 1
        }
      }
      //println("# updates: " + updates + ", side effects: " + sideEffects)
    }

<<<<<<< HEAD
    /**
     * Constructor for rules that follow mass-action kinetics.
     *
     * @param rate stochastic kinetic rate constant
     */
    def :@(rate: => Double) = new Rule(this, () => lhs.inMix * rate)

    /**
     * Constructor for rules that follow an arbitrary rate law.
     *
     * See https://github.com/jkrivine/KaSim/issues/9
     *
     * @param law kinetic law
     */
    def !@(law: => Double) = new Rule(this, () => law)

=======
>>>>>>> 5eb775ed
    /**
     * Find an activation entry for a given component.
     *
     * Given a connected component `component`, check whether this
     * rule activates that component and if yes, return an appropriate
     * activation entry.
     *
     * @param component the [[Patterns#Pattern.Component]] to check.
     */
    private def findActivation(component: Pattern.Component)
        : ActivationEntry = {

      import PartialEmbedding._

      for (rhsComponent <- rhs.components) yield {

        // Use the partial embedding corresponding to this action to
        // generate a reverse map from RHS agents to LHS agents.
        val rhsToLhs = pe.inverse.toMap

        // Find all the partial embedding components from the current
        // RHS component to the target component.
        val pes = findPartialEmbeddings(rhsComponent, component)

        // We are only interested in partial embeddings whose codomain
        // does not have a meet with the LHS.  If such a meet exists,
        // then the action did not produce a new instance (the
        // instance already existed in the LHS), and hence no
        // activation happened.
        val pesFiltered = pes filter { pe =>
          pe exists {
            case (u, v) =>
              !(rhsToLhs isDefinedAt u) || (rhsToLhs(u) meet v).isEmpty
          }
        }

        // Pick a single (representative) pair per partial embedding.
        pesFiltered map { pe =>
          val (u, v) = pe.head
          (v, rhsAgentOffsets(u))
        }
      }
    }
  }

  /** Companion object of the [[Actions#Action]] class. */
  object Action {

    type Agents = Array[Mixture.Agent]

    sealed abstract class Atom {
      def apply(agents: Agents, mixture: Mixture)
    }

    final case class AgentAddition(a: AgentIndex, state: AgentState,
      siteStates: Seq[SiteState])
        extends Atom {

      def apply(agents: Agents, mixture: Mixture) {
        mix += (state, siteStates)

        // Register the new agent in the agents array
        val u = mix.head
        agents(a) = u
      }
    }

    final case class AgentDeletion(a: AgentIndex)
        extends Atom {

      def apply(agents: Agents, mixture: Mixture) {
        mix -= agents(a)
      }
    }

    final case class LinkAddition(
      a1: AgentIndex, s1: SiteIndex, l1: LinkState,
      a2: AgentIndex, s2: SiteIndex, l2: LinkState)
        extends Atom {

      def apply(agents: Agents, mixture: Mixture) {
        val u1 = agents(a1)
        val u2 = agents(a2)
        mix connect (u1, s1, l1, u2, s2, l2)
      }
    }

    final case class LinkDeletion(a: AgentIndex, s: SiteIndex)
        extends Atom {

      def apply(agents: Agents, mixture: Mixture) {
        val u = agents(a)
        mix disconnect (u, s)
      }
    }

    final case class AgentStateChange(a: AgentIndex, state: AgentState)
        extends Atom {

      def apply(agents: Agents, mixture: Mixture) {
        val u = agents(a)
        mix updateAgentState (u, state)
      }
    }

    final case class SiteStateChange(
      a: AgentIndex, s: SiteIndex, state: SiteState)
        extends Atom {

      def apply(agents: Agents, mixture: Mixture) {
        val u = agents(a)
        mix updateSiteState (u, s, state)
      }
    }


    /**
     * Construct an action from a LHS and RHS pattern using the
     * longest-common-prefix rule.
     *
     * @param lhs the left-hand side of this action.
     * @param rhs the right-hand side of this action.
     * @param pe the partial embedding of this action.
     */
    def mkAtoms(lhs: Pattern, rhs: Pattern, pe: PartialEmbedding,
      rhsAgentOffsets: Map[Pattern.Agent, AgentIndex])
        : Seq[Action.Atom] = {

      import Pattern._

      def findStateChange[T <: Matchable[T]](ls: T, rs: T): Option[T] =
        if (ls isEquivTo rs) None         // No state change
        else if (rs.isComplete) Some(rs)  // State refinement or change
        else throw new IllegalArgumentException(
          "attempt to change state " + ls + " to incomplete state " +
            rs + " in rule: " + lhs + " -> " + rhs)

      def linkState(u: Agent, s: SiteIndex): LinkState =
        u.sites(s).link match {
          case Linked(_, _, l) => l
          case _ => throw new IllegalArgumentException(
            "expected site " + s + " of agent " + u +
              " to be linked in RHS of rule " + lhs + " -> " + rhs)
        }

      // Compute the offsets of the first agents of each component of
      // the LHS in the agents array passed to an action application.
      val ceOffsets: Array[Int] =
        lhs.components.scanLeft(0) { (i, ce) => i + ce.length }

      @inline def lhsAgentOffset(a: Agent) =
        ceOffsets(a.component.index) + a.index

      @inline def rhsAgentOffset(a: Agent) =
        rhsAgentOffsets(a)

      @inline def linkDeletion(
        atoms: mutable.Buffer[Atom], u1: Agent, j1: SiteIndex, u2: Agent) {
        val o1 = lhsAgentOffset(u1)
        val o2 = lhsAgentOffset(u2)
        if (o2 <= o1) {
          atoms += LinkDeletion(o1, j1)
        }
      }

      @inline def linkAddition(
        atoms: mutable.Buffer[Atom],
        u1: Agent, s1: SiteIndex, l1: LinkState,
        u2: Agent, s2: SiteIndex) {
        val o1 = rhsAgentOffset(u1)
        val o2 = rhsAgentOffset(u2)
        if (o2 <= o1)
          atoms += LinkAddition(o1, s1, l1, o2, s2, linkState(u2, s2))
      }

      val atoms = new mutable.ArrayBuffer[Atom]()

      // Find all agent deletions
      for (lu <- lhs drop pe.length) {
        atoms += AgentDeletion(lhsAgentOffset(lu))
      }

      // Find all agent additions
      val rhsAdditions = rhsAgentOffsets filter {
        case (ru, ro) => ro >= pe.length
      }
      for ((ru, ro) <- rhsAdditions) {
        if (ru.isComplete) atoms += AgentAddition(
          ro, ru.state, (for (s <- ru.sites) yield s.state))
        else throw new IllegalArgumentException(
          "attempt to add incomplete agent " + ru + " in rule: " +
            lhs + " -> " + rhs)
      }

      // Find all agent state changes (in the common context)
      for {
        (lu, ru) <- pe
        s <- findStateChange(lu.state, ru.state)
      } {
        atoms += AgentStateChange(lhsAgentOffset(lu), s)
      }

      // Find all site state changes (in the common context)
      for {
        (lu, ru) <- pe
        j <- lu.sites.indices
        s <- findStateChange(lu.sites(j).state, ru.sites(j).state)
      } {
        atoms += SiteStateChange(lhsAgentOffset(lu), j, s)
      }

      // Find all the link changes (in the common context)
      for ((lu, ru) <- pe; j <- lu.sites.indices) {
        val ls = lu.sites(j)
        val rs = ru.sites(j)
        (ls.link, rs.link) match {
          case (Stub | Wildcard(_, _, _) | Linked(_, _, _), Undefined) =>
            throw new IllegalArgumentException(
              "attempt to undefine site " + j + " of agent " + lu +
                " in rule: " + lhs + " -> " + rhs)
          case (Undefined | Wildcard(_, _, _), Stub) => {
            atoms += LinkDeletion(lhsAgentOffset(lu), j)
          }
          case (Linked(lu2, _, _), Stub) =>
            linkDeletion(atoms, lu, j, lu2)
          case (Undefined | Stub | Linked(_, _, _), Wildcard(_, _, _)) =>
            throw new IllegalArgumentException(
              "attempt to add wildcard link to site " + j + " of agent " +
                lu + " in rule: " + lhs + " -> " + rhs)
          case (Wildcard(la, ls2, ll), Wildcard(ra, rs2, rl)) =>
            // FIXME: Should we allow link state changes in wildcards?
            if (!(la matches ra) && (ls2 matches rs2) && (ll matches rl))
              throw new IllegalArgumentException(
                "attempt to modify wildcard link at site " + j +
                  " of agent " + lu + " in rule: " + lhs + " -> " + rhs)
          case (Undefined | Wildcard(_, _, _), Linked(ru2, rj2, rl)) => {
            atoms += LinkDeletion(lhsAgentOffset(lu), j)
            linkAddition(atoms, ru, j, rl, ru2, rj2)
          }
          case (Stub, Linked(ru2, rj2, rl)) => {
            linkAddition(atoms, ru, j, rl, ru2, rj2)
          }
          case (Linked(ls2, ll), Linked(rs2, rl)) => {
            if (!((lhsAgentOffset(ls2.agent) == rhsAgentOffset(rs2.agent)) &&
              (ls2.index == rs2.index) && findStateChange(ll, rl).isEmpty)) {
              linkDeletion(atoms, lu, j, ls2.agent)
              linkAddition(atoms, ru, j, rl, rs2.agent, rs2.index)
            }
          }
          case _ => {}
        }
      }

      // Find all remaining link additions (between newly added agents)
      for {
        (ru, ro) <- rhsAdditions
        j <- ru.sites.indices
      } {
        val rs = ru.sites(j)
        rs.link match {
          case Undefined =>
            throw new IllegalArgumentException(
              "attempt to add agent " + ru + " with undefined site " + j +
                " in rule: " + lhs + " -> " + rhs)
          case Wildcard(_, _, _) =>
            throw new IllegalArgumentException(
              "attempt to add agent " + ru + " with wildcard link at site " +
                j + " in rule: " + lhs + " -> " + rhs)
          case Linked(ru2, j2, l) => {
            linkAddition(atoms, ru, j, l, ru2, j2)
          }
          case _ => { }
        }
      }

      atoms.toList
    }
  }
}
<|MERGE_RESOLUTION|>--- conflicted
+++ resolved
@@ -53,17 +53,17 @@
       mutable.HashMap[ComponentIndex, ActivationEntry]()
 
 
-<<<<<<< HEAD
-=======
     // -- Rule construction operators --
 
-    /** Constructor of rules that follow mass-action kinetics.
+    /**
+     * Constructor for rules that follow mass-action kinetics.
      *
      * @param rate stochastic kinetic rate constant
      */
     def :@(rate: => Double) = new Rule(this, () => lhs.inMix * rate)
 
-    /** Constructor of rules that follow an arbitrary rate law.
+    /**
+     * Constructor for rules that follow an arbitrary rate law.
      *
      * See https://github.com/jkrivine/KaSim/issues/9
      *
@@ -71,7 +71,7 @@
      */
     def !@(law: => Double) = new Rule(this, () => law)
 
->>>>>>> 5eb775ed
+
     /**
      * Extend the activation map with an entry for a given component.
      *
@@ -292,25 +292,6 @@
       //println("# updates: " + updates + ", side effects: " + sideEffects)
     }
 
-<<<<<<< HEAD
-    /**
-     * Constructor for rules that follow mass-action kinetics.
-     *
-     * @param rate stochastic kinetic rate constant
-     */
-    def :@(rate: => Double) = new Rule(this, () => lhs.inMix * rate)
-
-    /**
-     * Constructor for rules that follow an arbitrary rate law.
-     *
-     * See https://github.com/jkrivine/KaSim/issues/9
-     *
-     * @param law kinetic law
-     */
-    def !@(law: => Double) = new Rule(this, () => law)
-
-=======
->>>>>>> 5eb775ed
     /**
      * Find an activation entry for a given component.
      *
@@ -553,11 +534,11 @@
           case (Stub, Linked(ru2, rj2, rl)) => {
             linkAddition(atoms, ru, j, rl, ru2, rj2)
           }
-          case (Linked(ls2, ll), Linked(rs2, rl)) => {
-            if (!((lhsAgentOffset(ls2.agent) == rhsAgentOffset(rs2.agent)) &&
-              (ls2.index == rs2.index) && findStateChange(ll, rl).isEmpty)) {
-              linkDeletion(atoms, lu, j, ls2.agent)
-              linkAddition(atoms, ru, j, rl, rs2.agent, rs2.index)
+          case (Linked(lu2, lj2, ll), Linked(ru2, rj2, rl)) => {
+            if (!((lhsAgentOffset(lu2) == rhsAgentOffset(ru2)) &&
+              (lj2 == rj2) && findStateChange(ll, rl).isEmpty)) {
+              linkDeletion(atoms, lu, j, lu2)
+              linkAddition(atoms, ru, j, rl, ru2, rj2)
             }
           }
           case _ => {}
