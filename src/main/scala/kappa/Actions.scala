--- conflicted
+++ resolved
@@ -544,31 +544,18 @@
                   " of agent " + lu + " in rule: " + lhs + " -> " + rhs)
           case (Undefined | Wildcard(_, _, _), Linked(ru2, rj2, rl)) => {
             atoms += LinkDeletion(lhsAgentOffset(lu), j)
-<<<<<<< HEAD
-            linkAddition(atoms, ru, j, rl, ru2, rj2)
+            checkLinkComplete(rl)
+            linkAddition(atoms, ru, j, ru2, rj2, rl)
           }
           case (Stub, Linked(ru2, rj2, rl)) => {
-            linkAddition(atoms, ru, j, rl, ru2, rj2)
+            checkLinkComplete(rl)
+            linkAddition(atoms, ru, j, ru2, rj2, rl)
           }
           case (Linked(lu2, lj2, ll), Linked(ru2, rj2, rl)) => {
             if (!((lhsAgentOffset(lu2) == rhsAgentOffset(ru2)) &&
               (lj2 == rj2) && findStateChange(ll, rl).isEmpty)) {
               linkDeletion(atoms, lu, j, lu2)
-              linkAddition(atoms, ru, j, rl, ru2, rj2)
-=======
-            checkLinkComplete(rl)
-            linkAddition(atoms, ru, j, rs2.agent, rs2.index, rl)
-          }
-          case (Stub, Linked(rs2, rl)) => {
-            checkLinkComplete(rl)
-            linkAddition(atoms, ru, j, rs2.agent, rs2.index, rl)
-          }
-          case (Linked(ls2, ll), Linked(rs2, rl)) => {
-            if (!((lhsAgentOffset(ls2.agent) == rhsAgentOffset(rs2.agent)) &&
-              (ls2.index == rs2.index) && findStateChange(ll, rl).isEmpty)) {
-              linkDeletion(atoms, lu, j, ls2.agent)
-              linkAddition(atoms, ru, j, rs2.agent, rs2.index, rl)
->>>>>>> 41b293a9
+              linkAddition(atoms, ru, j, ru2, rj2, rl)
             }
           }
           case _ => {}
@@ -590,14 +577,9 @@
             throw new IllegalArgumentException(
               "attempt to add agent " + ru + " with wildcard link at site " +
                 j + " in rule: " + lhs + " -> " + rhs)
-<<<<<<< HEAD
           case Linked(ru2, j2, l) => {
-            linkAddition(atoms, ru, j, l, ru2, j2)
-=======
-          case Linked(rs2, l) => {
             checkLinkComplete(l)
-            linkAddition(atoms, ru, j, rs2.agent, rs2.index, l)
->>>>>>> 41b293a9
+            linkAddition(atoms, ru, j, ru2, j2, l)
           }
           case _ => { }
         }
