package kappa

<<<<<<< HEAD
import scala.collection.mutable

import scala.language.implicitConversions

class KaSpaceModel extends Model with KaSpaceContext with KaSpaceActions
    with KaSpaceParser with KaSpaceSymbols {

  /** Run a simulation of this model. */
  override def run() {

=======
class KaSpaceModel extends Model
  with KaSpaceContext with KaSpaceActions with KaSpaceParser
  with KaSpaceContactGraph
{
  override def run()
  {
>>>>>>> fb830558
    // Run geometric soundness check to initialize
    // position/orientation of all agents in the mixture.
    print("# == Initialize mixture geometry...")
    if(!KaSpaceAction.checkGeometricSoundness(mix)) {
      println(" failed!")
      println("# == Geometrically unsound initial mixture. Terminating...")
    } else {
      println(" done.")

      // Run the standard simulator.
      super.run
    }
  }


  // -- Sugar for pattern construction. --

  /** A class to build KaSpace sites. */
  final class KaSpaceSiteBuilder(
    val state: KaSpaceSiteState, val link: KaSpaceSiteBuilder.Link) {
    import KaSpaceSiteBuilder._

    @inline def ? : KaSpaceSiteBuilder =
      new KaSpaceSiteBuilder(state, Undefined)
    @inline def !- : KaSpaceSiteBuilder =
      new KaSpaceSiteBuilder(state, Stub)
    @inline def !(li: Int, ls: Option[LinkStateName]): KaSpaceSiteBuilder =
      new KaSpaceSiteBuilder(state, Linked(li, ls))
    @inline def !(wc: SiteGraph.Wildcard): KaSpaceSiteBuilder =
      new KaSpaceSiteBuilder(
        state, Wildcard(wc.agentState, wc.siteState, wc.linkState))
    @inline def !* : KaSpaceSiteBuilder =
      new KaSpaceSiteBuilder(state, Wildcard(None, None, None))
  }

  /** Companion object of the KaSpace site builder. */
  object KaSpaceSiteBuilder {

    type LinkLabel = Int

    sealed abstract class Link
    final case object Undefined extends Link
    final case object Stub extends Link
    final case class Wildcard(
      agentState: Option[KaSpaceAgentState],
      siteState: Option[KaSpaceSiteState],
      linkState: Option[KaSpaceLinkState]) extends Link
    final case class Linked(to: LinkLabel, state: Option[LinkStateName]) extends Link
  }

  /** A class to build KaSpace agents. */
  final class KaSpaceAgentBuilder(val state: AgentState) {

    @inline def apply(siteBuilders: KaSpaceSiteBuilder*): KaSpaceAgentWrapper = {

      def undefinedSite(name: SiteName) = new KaSpaceSiteBuilder(
        KaSpaceSiteState(state.atype, name, None), KaSpaceSiteBuilder.Undefined)

      // First complete the interface by filling in undefined sites
      val intfMap = (for (sb <- siteBuilders) yield (sb.state.name, sb)).toMap
      val completeIntf =
        siteNames(state.atype) map (intfMap withDefault undefinedSite)

      // Then create the agent wrapper
      new KaSpaceAgentWrapper(state, completeIntf)
    }
  }

  /** A class to wrap KaSpace agents. */
  final class KaSpaceAgentWrapper(
    val state: AgentState, val siteBuilders: Seq[KaSpaceSiteBuilder]) {

    @inline def ~(that: KaSpaceAgentWrapper): KaSpacePatternBuilder =
      this.toBuilder ~ that

    @inline def toBuilder: KaSpacePatternBuilder =
      new KaSpacePatternBuilder() ~ this

    @inline def toPattern: Pattern = this.toBuilder.toPattern
  }

  /** A class to build KaSpace patterns. */
  final class KaSpacePatternBuilder(
    val agentBuilders: Vector[KaSpaceAgentWrapper] = Vector(),
    val siteGraphString: String = "") {

    @inline def ~(that: KaSpaceAgentWrapper): KaSpacePatternBuilder = {
      new KaSpacePatternBuilder(agentBuilders :+ that, siteGraphString)
    }

    @inline def ->(that: KaSpacePatternBuilder): Action =
      KaSpaceAction(this.toPattern, that.toPattern)

    def toPattern: Pattern = {

      import KaSpaceSiteBuilder._

      val linkMap = new mutable.HashMap[
        LinkLabel, List[(AgentIndex, SiteIndex, Option[LinkStateName])]]() withDefaultValue Nil

      // Create agents
      val pb = new Pattern.Builder("")
      for ((u, i) <- agentBuilders.zipWithIndex) {
        val v = pb += u.state
        for ((sb, j) <- u.siteBuilders.zipWithIndex) {
          val x = v += sb.state
          sb.link match {
            case Stub              => x define Pattern.Builder.Stub
            case Wildcard(a, s, l) =>
              x define Pattern.Builder.Wildcard(a, s, l)
            case Linked(li, ls)    =>
              linkMap += ((li, (i, j, ls) :: linkMap(li)))
            case _                 => { }
          }
        }
      }

      // Connect links
      for (l <- linkMap) l match {
        case (_, List((i1, j1, l1), (i2, j2, l2))) => {
          val s1 = pb.agents(i1).sites(j1)
          val s2 = pb.agents(i2).sites(j2)
          val atype1 = s1.state.atype
          val sname1 = s1.state.name
          val atype2 = s2.state.atype
          val sname2 = s2.state.name
          val link1 = (atype1, sname1, atype2, sname2)
          val link2 = (atype2, sname2, atype1, sname1)
          val ls1 = KaSpaceLinkState(link1, l1)
          val ls2 = KaSpaceLinkState(link2, l2)
          s1 connect (s2, ls1, ls2)
        }
        case (_, Nil) => {}
        case (l, List(_)) => throw new IllegalStateException(
          "dangling link with label " + l)
        case (l, _) => throw new IllegalStateException(
          "attempt to create hyperlink with label " + l)
      }

      // Build the pattern
      pb.build
    }
  }

  /** Convert site states into site builders. */
  implicit def siteStateToBuilder(t: SiteState): KaSpaceSiteBuilder =
    new KaSpaceSiteBuilder(t, KaSpaceSiteBuilder.Stub)

  /** Convert sites into site builders. */
  implicit def siteToBuilder(
    s: Pattern.Agent#Site): KaSpaceSiteBuilder = {
    val link = s.link match {
      case SiteGraph.Undefined         => KaSpaceSiteBuilder.Undefined
      case SiteGraph.Stub              => KaSpaceSiteBuilder.Stub
      case SiteGraph.Wildcard(a, s, l) => KaSpaceSiteBuilder.Wildcard(a, s, l)
      case Pattern.Linked(_, _, _)     => throw new IllegalArgumentException(
        "attempt to build pre-connected site")
    }
    new KaSpaceSiteBuilder(s.state, link)
  }

  /** Convert agent states into agent builders. */
  implicit def agentStateToBuilder(t: AgentState): KaSpaceAgentBuilder =
    new KaSpaceAgentBuilder(t)

  /** Convert agent wrappers to patterns. */
  implicit def wrapperToPattern(w: KaSpaceAgentWrapper): Pattern =
    w.toPattern

  /** Convert pattern builders to patterns. */
  implicit def builderToPattern(b: KaSpacePatternBuilder): Pattern =
    b.toPattern

  /** Convert pairs of pattern builders to actions. */
  implicit def builderPairToAction(
    lr: (KaSpacePatternBuilder, KaSpacePatternBuilder)): Action =
    KaSpaceAction(lr._1.toPattern, lr._1.toPattern)


  /**
   * Build a KaSpace pattern from a string.
   *
   * This method invokes the [[Parser]] to parse a KaSpace expression.
   * It then walks the [[Parser.AST]] and builds a
   * [[Patterns.Pattern]] from the expression.
   *
   * @param expr the string to build the pattern from.
   * @return a pattern corresponding to the expression `expr`.
   */
  implicit def stringToPattern(expr: String): Pattern = {

    import KaSpaceSiteBuilder._

    val ast = parseSiteGraph(expr)

    // Collect link orientations
    val lstates =
      for (AST.LinkAnnot(lbl, state) <- ast) yield (lbl, state)
    val lstateMap = mutable.HashMap(lstates: _*)
    def getLinkState(lbl: LinkLabel): Option[LinkStateName] = {
      lstateMap.get(lbl) map { p => lstateMap += ((lbl, p.swap)); p._1 }
    }

    // Add agents to builder
    var pb = new KaSpacePatternBuilder(Vector(), expr)
    for (AST.Agent(atype, astate, intf) <- ast) {
      val sites = for (s <- intf) yield {
        val link = s.lnk match {
          case AST.Undefined   => Undefined
          case AST.Stub        => Stub
          case AST.Wildcard    => Wildcard(None, None, None)
          case AST.Linked(lbl) => Linked(lbl, getLinkState(lbl))
        }
        new KaSpaceSiteBuilder(KaSpaceSiteState(atype, s.name, s.int), link)
      }
      val ab = new KaSpaceAgentBuilder(KaSpaceAgentState(atype, astate))
      pb = pb ~ ab(sites: _*)
    }

    // Build
    pb.toPattern
  }

  /**
   * Build a KaSpace mixture from a string.
   *
   * This method first builds a [[Patterns#Pattern]] from a string and
   * subsequently converts it into a [[Mixtures#Mixture]].
   *
   * @param expr the string to build the mixture from.
   * @return a mixture corresponding to the expression `expr`.
   */
  implicit def stringToMixture(expr: String) = Mixture(stringToPattern(expr))

  /**
   * Convert a pair `(lhs, rhs)` of KaSpace pattern strings into a
   * KaSpace action.
   */
  implicit def stringPairToKappaAction(lr: (String, String)): Action =
    KaSpaceAction(stringToPattern(lr._1), stringToPattern(lr._2))

  implicit def scToKaSpace(sc: StringContext): Interpolator = new Interpolator(sc)

  class Interpolator(sc: StringContext) {
    def p(args: Any*): Pattern = stringToPattern( sc.s(args :_*) )
    def m(args: Any*): Mixture = stringToMixture( sc.s(args :_*) )
  }
}
<|MERGE_RESOLUTION|>--- conflicted
+++ resolved
@@ -1,28 +1,20 @@
 package kappa
 
-<<<<<<< HEAD
 import scala.collection.mutable
 
 import scala.language.implicitConversions
 
+
 class KaSpaceModel extends Model with KaSpaceContext with KaSpaceActions
-    with KaSpaceParser with KaSpaceSymbols {
+    with KaSpaceAbstractSyntax with KaSpaceParser {
 
   /** Run a simulation of this model. */
   override def run() {
 
-=======
-class KaSpaceModel extends Model
-  with KaSpaceContext with KaSpaceActions with KaSpaceParser
-  with KaSpaceContactGraph
-{
-  override def run()
-  {
->>>>>>> fb830558
     // Run geometric soundness check to initialize
     // position/orientation of all agents in the mixture.
     print("# == Initialize mixture geometry...")
-    if(!KaSpaceAction.checkGeometricSoundness(mix)) {
+    if(!KaSpaceActionBuilder.checkGeometricSoundness(mix)) {
       println(" failed!")
       println("# == Geometrically unsound initial mixture. Terminating...")
     } else {
@@ -32,238 +24,4 @@
       super.run
     }
   }
-
-
-  // -- Sugar for pattern construction. --
-
-  /** A class to build KaSpace sites. */
-  final class KaSpaceSiteBuilder(
-    val state: KaSpaceSiteState, val link: KaSpaceSiteBuilder.Link) {
-    import KaSpaceSiteBuilder._
-
-    @inline def ? : KaSpaceSiteBuilder =
-      new KaSpaceSiteBuilder(state, Undefined)
-    @inline def !- : KaSpaceSiteBuilder =
-      new KaSpaceSiteBuilder(state, Stub)
-    @inline def !(li: Int, ls: Option[LinkStateName]): KaSpaceSiteBuilder =
-      new KaSpaceSiteBuilder(state, Linked(li, ls))
-    @inline def !(wc: SiteGraph.Wildcard): KaSpaceSiteBuilder =
-      new KaSpaceSiteBuilder(
-        state, Wildcard(wc.agentState, wc.siteState, wc.linkState))
-    @inline def !* : KaSpaceSiteBuilder =
-      new KaSpaceSiteBuilder(state, Wildcard(None, None, None))
-  }
-
-  /** Companion object of the KaSpace site builder. */
-  object KaSpaceSiteBuilder {
-
-    type LinkLabel = Int
-
-    sealed abstract class Link
-    final case object Undefined extends Link
-    final case object Stub extends Link
-    final case class Wildcard(
-      agentState: Option[KaSpaceAgentState],
-      siteState: Option[KaSpaceSiteState],
-      linkState: Option[KaSpaceLinkState]) extends Link
-    final case class Linked(to: LinkLabel, state: Option[LinkStateName]) extends Link
-  }
-
-  /** A class to build KaSpace agents. */
-  final class KaSpaceAgentBuilder(val state: AgentState) {
-
-    @inline def apply(siteBuilders: KaSpaceSiteBuilder*): KaSpaceAgentWrapper = {
-
-      def undefinedSite(name: SiteName) = new KaSpaceSiteBuilder(
-        KaSpaceSiteState(state.atype, name, None), KaSpaceSiteBuilder.Undefined)
-
-      // First complete the interface by filling in undefined sites
-      val intfMap = (for (sb <- siteBuilders) yield (sb.state.name, sb)).toMap
-      val completeIntf =
-        siteNames(state.atype) map (intfMap withDefault undefinedSite)
-
-      // Then create the agent wrapper
-      new KaSpaceAgentWrapper(state, completeIntf)
-    }
-  }
-
-  /** A class to wrap KaSpace agents. */
-  final class KaSpaceAgentWrapper(
-    val state: AgentState, val siteBuilders: Seq[KaSpaceSiteBuilder]) {
-
-    @inline def ~(that: KaSpaceAgentWrapper): KaSpacePatternBuilder =
-      this.toBuilder ~ that
-
-    @inline def toBuilder: KaSpacePatternBuilder =
-      new KaSpacePatternBuilder() ~ this
-
-    @inline def toPattern: Pattern = this.toBuilder.toPattern
-  }
-
-  /** A class to build KaSpace patterns. */
-  final class KaSpacePatternBuilder(
-    val agentBuilders: Vector[KaSpaceAgentWrapper] = Vector(),
-    val siteGraphString: String = "") {
-
-    @inline def ~(that: KaSpaceAgentWrapper): KaSpacePatternBuilder = {
-      new KaSpacePatternBuilder(agentBuilders :+ that, siteGraphString)
-    }
-
-    @inline def ->(that: KaSpacePatternBuilder): Action =
-      KaSpaceAction(this.toPattern, that.toPattern)
-
-    def toPattern: Pattern = {
-
-      import KaSpaceSiteBuilder._
-
-      val linkMap = new mutable.HashMap[
-        LinkLabel, List[(AgentIndex, SiteIndex, Option[LinkStateName])]]() withDefaultValue Nil
-
-      // Create agents
-      val pb = new Pattern.Builder("")
-      for ((u, i) <- agentBuilders.zipWithIndex) {
-        val v = pb += u.state
-        for ((sb, j) <- u.siteBuilders.zipWithIndex) {
-          val x = v += sb.state
-          sb.link match {
-            case Stub              => x define Pattern.Builder.Stub
-            case Wildcard(a, s, l) =>
-              x define Pattern.Builder.Wildcard(a, s, l)
-            case Linked(li, ls)    =>
-              linkMap += ((li, (i, j, ls) :: linkMap(li)))
-            case _                 => { }
-          }
-        }
-      }
-
-      // Connect links
-      for (l <- linkMap) l match {
-        case (_, List((i1, j1, l1), (i2, j2, l2))) => {
-          val s1 = pb.agents(i1).sites(j1)
-          val s2 = pb.agents(i2).sites(j2)
-          val atype1 = s1.state.atype
-          val sname1 = s1.state.name
-          val atype2 = s2.state.atype
-          val sname2 = s2.state.name
-          val link1 = (atype1, sname1, atype2, sname2)
-          val link2 = (atype2, sname2, atype1, sname1)
-          val ls1 = KaSpaceLinkState(link1, l1)
-          val ls2 = KaSpaceLinkState(link2, l2)
-          s1 connect (s2, ls1, ls2)
-        }
-        case (_, Nil) => {}
-        case (l, List(_)) => throw new IllegalStateException(
-          "dangling link with label " + l)
-        case (l, _) => throw new IllegalStateException(
-          "attempt to create hyperlink with label " + l)
-      }
-
-      // Build the pattern
-      pb.build
-    }
-  }
-
-  /** Convert site states into site builders. */
-  implicit def siteStateToBuilder(t: SiteState): KaSpaceSiteBuilder =
-    new KaSpaceSiteBuilder(t, KaSpaceSiteBuilder.Stub)
-
-  /** Convert sites into site builders. */
-  implicit def siteToBuilder(
-    s: Pattern.Agent#Site): KaSpaceSiteBuilder = {
-    val link = s.link match {
-      case SiteGraph.Undefined         => KaSpaceSiteBuilder.Undefined
-      case SiteGraph.Stub              => KaSpaceSiteBuilder.Stub
-      case SiteGraph.Wildcard(a, s, l) => KaSpaceSiteBuilder.Wildcard(a, s, l)
-      case Pattern.Linked(_, _, _)     => throw new IllegalArgumentException(
-        "attempt to build pre-connected site")
-    }
-    new KaSpaceSiteBuilder(s.state, link)
-  }
-
-  /** Convert agent states into agent builders. */
-  implicit def agentStateToBuilder(t: AgentState): KaSpaceAgentBuilder =
-    new KaSpaceAgentBuilder(t)
-
-  /** Convert agent wrappers to patterns. */
-  implicit def wrapperToPattern(w: KaSpaceAgentWrapper): Pattern =
-    w.toPattern
-
-  /** Convert pattern builders to patterns. */
-  implicit def builderToPattern(b: KaSpacePatternBuilder): Pattern =
-    b.toPattern
-
-  /** Convert pairs of pattern builders to actions. */
-  implicit def builderPairToAction(
-    lr: (KaSpacePatternBuilder, KaSpacePatternBuilder)): Action =
-    KaSpaceAction(lr._1.toPattern, lr._1.toPattern)
-
-
-  /**
-   * Build a KaSpace pattern from a string.
-   *
-   * This method invokes the [[Parser]] to parse a KaSpace expression.
-   * It then walks the [[Parser.AST]] and builds a
-   * [[Patterns.Pattern]] from the expression.
-   *
-   * @param expr the string to build the pattern from.
-   * @return a pattern corresponding to the expression `expr`.
-   */
-  implicit def stringToPattern(expr: String): Pattern = {
-
-    import KaSpaceSiteBuilder._
-
-    val ast = parseSiteGraph(expr)
-
-    // Collect link orientations
-    val lstates =
-      for (AST.LinkAnnot(lbl, state) <- ast) yield (lbl, state)
-    val lstateMap = mutable.HashMap(lstates: _*)
-    def getLinkState(lbl: LinkLabel): Option[LinkStateName] = {
-      lstateMap.get(lbl) map { p => lstateMap += ((lbl, p.swap)); p._1 }
-    }
-
-    // Add agents to builder
-    var pb = new KaSpacePatternBuilder(Vector(), expr)
-    for (AST.Agent(atype, astate, intf) <- ast) {
-      val sites = for (s <- intf) yield {
-        val link = s.lnk match {
-          case AST.Undefined   => Undefined
-          case AST.Stub        => Stub
-          case AST.Wildcard    => Wildcard(None, None, None)
-          case AST.Linked(lbl) => Linked(lbl, getLinkState(lbl))
-        }
-        new KaSpaceSiteBuilder(KaSpaceSiteState(atype, s.name, s.int), link)
-      }
-      val ab = new KaSpaceAgentBuilder(KaSpaceAgentState(atype, astate))
-      pb = pb ~ ab(sites: _*)
-    }
-
-    // Build
-    pb.toPattern
-  }
-
-  /**
-   * Build a KaSpace mixture from a string.
-   *
-   * This method first builds a [[Patterns#Pattern]] from a string and
-   * subsequently converts it into a [[Mixtures#Mixture]].
-   *
-   * @param expr the string to build the mixture from.
-   * @return a mixture corresponding to the expression `expr`.
-   */
-  implicit def stringToMixture(expr: String) = Mixture(stringToPattern(expr))
-
-  /**
-   * Convert a pair `(lhs, rhs)` of KaSpace pattern strings into a
-   * KaSpace action.
-   */
-  implicit def stringPairToKappaAction(lr: (String, String)): Action =
-    KaSpaceAction(stringToPattern(lr._1), stringToPattern(lr._2))
-
-  implicit def scToKaSpace(sc: StringContext): Interpolator = new Interpolator(sc)
-
-  class Interpolator(sc: StringContext) {
-    def p(args: Any*): Pattern = stringToPattern( sc.s(args :_*) )
-    def m(args: Any*): Mixture = stringToMixture( sc.s(args :_*) )
-  }
 }
