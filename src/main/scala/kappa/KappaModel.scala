package kappa

import scala.collection.mutable

import scala.language.implicitConversions

/** A class representing Kappa models. */
<<<<<<< HEAD
class KappaModel extends Model with KappaContext
    with KappaActions with KappaParser with KappaSymbols {

=======
class KappaModel extends Model
  with KappaContext with KappaActions with KappaParser with KappaSymbols
{
>>>>>>> 5eb775ed
  // -- Sugar for pattern construction. --

  /** A class to build Kappa sites. */
  final class KappaSiteBuilder(
    val state: KappaSiteState, val link: KappaSiteBuilder.Link) {
    import KappaSiteBuilder._

    @inline def ? : KappaSiteBuilder =
      new KappaSiteBuilder(state, Undefined)
    @inline def !- : KappaSiteBuilder =
      new KappaSiteBuilder(state, Stub)
    @inline def !(li: Int): KappaSiteBuilder =
      new KappaSiteBuilder(state, Linked(li))
    @inline def !(wc: Pattern.Wildcard): KappaSiteBuilder =
      new KappaSiteBuilder(
        state, Wildcard(wc.agentState map (_.atype), wc.siteState))
    @inline def !* : KappaSiteBuilder =
      new KappaSiteBuilder(state, Wildcard(None, None))
  }

  /** Companion object of the Kappa site builder. */
  object KappaSiteBuilder {

    type BondLabel = Int

    sealed abstract class Link
    final case object Undefined extends Link
    final case object Stub extends Link
    final case class Wildcard(
<<<<<<< HEAD
      agentState: Option[AgentType],
      siteState: Option[KappaSiteState]) extends Link
    final case class Linked(to: BondLabel) extends Link
=======
      agentState: Option[AgentState],
      siteState: Option[SiteState],
      linkState: Option[LinkState]) extends Link
    final case class Linked(to: Int) extends Link

    val defaultLinkState = KappaLinkState
    //linkStateNames = linkStateNames :+ "."
    //linkStateNameSyms = linkStateNameSyms + ("." -> 0)
>>>>>>> 5eb775ed
  }

  /** A class to build Kappa agents. */
  final class KappaAgentBuilder(val state: AgentState) {

    @inline def apply(siteBuilders: KappaSiteBuilder*): KappaAgentWrapper = {

      def undefinedSite(name: SiteName) = new KappaSiteBuilder(
        KappaSiteState(state.atype, name, None), KappaSiteBuilder.Undefined)

      // First complete the interface by filling in undefined sites
      val intfMap = (for (sb <- siteBuilders) yield (sb.state.name, sb)).toMap
      val completeIntf =
        siteNames(state.atype) map (intfMap withDefault undefinedSite)

      // Then create the agent wrapper
      new KappaAgentWrapper(state, completeIntf)
    }
  }

  /** A class to wrap Kappa agents. */
  final class KappaAgentWrapper(
    val state: AgentState, val siteBuilders: Seq[KappaSiteBuilder]) {

    @inline def ~(that: KappaAgentWrapper): KappaPatternBuilder =
      this.toBuilder ~ that

    @inline def toBuilder: KappaPatternBuilder =
      new KappaPatternBuilder() ~ this

    @inline def toPattern: Pattern = this.toBuilder.toPattern
  }

  /** A class to build Kappa patterns. */
  final class KappaPatternBuilder(
    val agentBuilders: Vector[KappaAgentWrapper] = Vector(),
    val siteGraphString: String = "") {

    @inline def ~(that: KappaAgentWrapper): KappaPatternBuilder = {
      new KappaPatternBuilder(agentBuilders :+ that, siteGraphString)
    }

    @inline def ->(that: KappaPatternBuilder): Action =
      KappaAction(this.toPattern, that.toPattern)

    def toPattern: Pattern = {

      import KappaSiteBuilder._

      val linkMap = new mutable.HashMap[
        BondLabel, List[(AgentIndex, SiteIndex)]]() withDefault Nil

      // Create agents
<<<<<<< HEAD
      val pb = new Pattern.Builder("")
=======
      var p = Pattern("")
>>>>>>> 5eb775ed
      for ((u, i) <- agentBuilders.zipWithIndex) {
        val v = pb += u.state
        for ((sb, j) <- u.siteBuilders.zipWithIndex) {
          val x = v += sb.state
          sb.link match {
            case Stub           => x define Pattern.Builder.Stub
            case Wildcard(a, s) => x define Pattern.Builder.Wildcard(
              a map (KappaAgentState(_)), s, None)
            case Linked(li)     => linkMap += ((li, (i, j) :: linkMap(li)))
            case _              => { }
          }
        }
<<<<<<< HEAD
      }

      // Connect links
      for (l <- linkMap) l match {
        case (_, List((i1, j1), (i2, j2))) => {
          val s1 = pb.agents(i1).sites(j1)
          val s2 = pb.agents(i2).sites(j2)
          s1 connect (s2, KappaLinkState, KappaLinkState)
        }
        case (_, Nil) => {}
        case (l, List(_)) => throw new IllegalStateException(
          "dangling link with label " + l)
        case (l, _) => throw new IllegalStateException(
          "attempt to create hyperlink with label " + l)
      }

      // Build the pattern
      pb.build
=======
        //p = p :+ Pattern.Agent(u.state, sites.toVector)
      }

      // Connect links
      /*
      for ((i1, j1, i2, j2) <- links) {
        p = p connect (
          i1, j1, KappaSiteBuilder.defaultLinkState,
          i2, j2, KappaSiteBuilder.defaultLinkState)
      }
      */
      p
>>>>>>> 5eb775ed
    }
  }

  /** Convert site states into site builders. */
  implicit def siteStateToBuilder(t: SiteState): KappaSiteBuilder =
    new KappaSiteBuilder(t, KappaSiteBuilder.Stub)

  /** Convert sites into site builders. */
  implicit def siteToBuilder(s: Pattern.Site): KappaSiteBuilder = {
    val link = s.link match {
      case Pattern.Undefined         => KappaSiteBuilder.Undefined
      case Pattern.Stub              => KappaSiteBuilder.Stub
<<<<<<< HEAD
      case Pattern.Wildcard(a, s, _) =>
        KappaSiteBuilder.Wildcard(a map (_.atype), s)
      case Pattern.Linked(_, _, _)   => throw new IllegalArgumentException(
=======
      case Pattern.Wildcard(a, s, l) => KappaSiteBuilder.Wildcard(a, s, l)
      case Pattern.Linked(_, _)      => throw new IllegalArgumentException(
>>>>>>> 5eb775ed
        "attempt to build pre-connected site")
    }
    new KappaSiteBuilder(s.state, link)
  }

  /** Convert agent states into agent builders. */
  implicit def agentStateToBuilder(t: AgentState): KappaAgentBuilder =
    new KappaAgentBuilder(t)

  /** Convert agent wrappers to patterns. */
  implicit def wrapperToPattern(w: KappaAgentWrapper): Pattern =
    w.toPattern

  /** Convert pattern builders to patterns. */
  implicit def builderToPattern(b: KappaPatternBuilder): Pattern =
    b.toPattern

  /** Convert pairs of pattern builders to actions. */
  implicit def builderPairToAction(
    lr: (KappaPatternBuilder, KappaPatternBuilder)): Action =
    KappaAction(lr._1.toPattern, lr._1.toPattern)
<<<<<<< HEAD


  /**
   * Build a Kappa pattern from a string.
   *
   * This method invokes the [[Parser]] to parse a Kappa expression.
   * It then walks the [[Parser.AST]] and builds a
   * [[Patterns.Pattern]] from the expression.
   *
   * @return a pattern corresponding to the expression `expr`.
   */
  implicit def stringToPattern(expr: String): Pattern = {

    import KappaSiteBuilder._

    val ast = parseSiteGraph(expr)

    var pb = new KappaPatternBuilder(Vector(), expr)
    for (AST.Agent(atype, astate, intf) <- ast) {
      val sites = for (s <- intf) yield {
        val link = s.lnk match {
          case AST.Undefined   => Undefined
          case AST.Stub        => Stub
          case AST.Wildcard    => Wildcard(None, None)
          case AST.Linked(lbl) => Linked(lbl)
        }
        new KappaSiteBuilder(KappaSiteState(atype, s.name, s.int), link)
      }
      pb = pb ~ (new KappaAgentBuilder(KappaAgentState(atype)))(sites: _*)
    }
    pb.toPattern
  }

  /*
  initSymbols(parseContactGraph(contactGraph) match {
    case Success(cg, _) => cg
    case msg => throw new IllegalArgumentException(
      "given contact graph is invalid: " + msg)
  })
  */
}
=======
}
>>>>>>> 5eb775ed
<|MERGE_RESOLUTION|>--- conflicted
+++ resolved
@@ -5,16 +5,12 @@
 import scala.language.implicitConversions
 
 /** A class representing Kappa models. */
-<<<<<<< HEAD
-class KappaModel extends Model with KappaContext
-    with KappaActions with KappaParser with KappaSymbols {
-
-=======
-class KappaModel extends Model
-  with KappaContext with KappaActions with KappaParser with KappaSymbols
-{
->>>>>>> 5eb775ed
+class KappaModel extends Model with KappaContext with KappaActions
+    with KappaParser with KappaSymbols {
+
   // -- Sugar for pattern construction. --
+
+  // FIXME: This should probably go into a KappaPattern trait...
 
   /** A class to build Kappa sites. */
   final class KappaSiteBuilder(
@@ -43,20 +39,9 @@
     final case object Undefined extends Link
     final case object Stub extends Link
     final case class Wildcard(
-<<<<<<< HEAD
       agentState: Option[AgentType],
       siteState: Option[KappaSiteState]) extends Link
     final case class Linked(to: BondLabel) extends Link
-=======
-      agentState: Option[AgentState],
-      siteState: Option[SiteState],
-      linkState: Option[LinkState]) extends Link
-    final case class Linked(to: Int) extends Link
-
-    val defaultLinkState = KappaLinkState
-    //linkStateNames = linkStateNames :+ "."
-    //linkStateNameSyms = linkStateNameSyms + ("." -> 0)
->>>>>>> 5eb775ed
   }
 
   /** A class to build Kappa agents. */
@@ -107,14 +92,10 @@
       import KappaSiteBuilder._
 
       val linkMap = new mutable.HashMap[
-        BondLabel, List[(AgentIndex, SiteIndex)]]() withDefault Nil
+        BondLabel, List[(AgentIndex, SiteIndex)]]() withDefaultValue Nil
 
       // Create agents
-<<<<<<< HEAD
       val pb = new Pattern.Builder("")
-=======
-      var p = Pattern("")
->>>>>>> 5eb775ed
       for ((u, i) <- agentBuilders.zipWithIndex) {
         val v = pb += u.state
         for ((sb, j) <- u.siteBuilders.zipWithIndex) {
@@ -127,7 +108,6 @@
             case _              => { }
           }
         }
-<<<<<<< HEAD
       }
 
       // Connect links
@@ -146,20 +126,6 @@
 
       // Build the pattern
       pb.build
-=======
-        //p = p :+ Pattern.Agent(u.state, sites.toVector)
-      }
-
-      // Connect links
-      /*
-      for ((i1, j1, i2, j2) <- links) {
-        p = p connect (
-          i1, j1, KappaSiteBuilder.defaultLinkState,
-          i2, j2, KappaSiteBuilder.defaultLinkState)
-      }
-      */
-      p
->>>>>>> 5eb775ed
     }
   }
 
@@ -172,14 +138,9 @@
     val link = s.link match {
       case Pattern.Undefined         => KappaSiteBuilder.Undefined
       case Pattern.Stub              => KappaSiteBuilder.Stub
-<<<<<<< HEAD
       case Pattern.Wildcard(a, s, _) =>
         KappaSiteBuilder.Wildcard(a map (_.atype), s)
       case Pattern.Linked(_, _, _)   => throw new IllegalArgumentException(
-=======
-      case Pattern.Wildcard(a, s, l) => KappaSiteBuilder.Wildcard(a, s, l)
-      case Pattern.Linked(_, _)      => throw new IllegalArgumentException(
->>>>>>> 5eb775ed
         "attempt to build pre-connected site")
     }
     new KappaSiteBuilder(s.state, link)
@@ -201,7 +162,6 @@
   implicit def builderPairToAction(
     lr: (KappaPatternBuilder, KappaPatternBuilder)): Action =
     KappaAction(lr._1.toPattern, lr._1.toPattern)
-<<<<<<< HEAD
 
 
   /**
@@ -211,6 +171,7 @@
    * It then walks the [[Parser.AST]] and builds a
    * [[Patterns.Pattern]] from the expression.
    *
+   * @param expr the string to build the pattern from.
    * @return a pattern corresponding to the expression `expr`.
    */
   implicit def stringToPattern(expr: String): Pattern = {
@@ -235,6 +196,21 @@
     pb.toPattern
   }
 
+  /**
+   * Build a Kappa mixture from a string.
+   *
+   * This method first builds a [[Patterns#Pattern]] from a string and
+   * subsequently converts it into a [[Mixtures#Mixture]].
+   *
+   * @param expr the string to build the mixture from.
+   * @return a mixture corresponding to the expression `expr`.
+   */
+  implicit def stringToMixture(expr: String) = Mixture(stringToPattern(expr))
+
+  /** Convert a pair `(lhs, rhs)` of pattern strings into a Kappa action. */
+  implicit def stringPairToKappaAction(lr: (String, String)): Action =
+    KappaAction(stringToPattern(lr._1), stringToPattern(lr._2))
+
   /*
   initSymbols(parseContactGraph(contactGraph) match {
     case Success(cg, _) => cg
@@ -243,6 +219,3 @@
   })
   */
 }
-=======
-}
->>>>>>> 5eb775ed
