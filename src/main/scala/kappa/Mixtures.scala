--- conflicted
+++ resolved
@@ -1,8 +1,8 @@
 package kappa
 
+import scala.language.implicitConversions
+
 import scala.collection.mutable
-
-import scala.language.implicitConversions
 
 trait Mixtures {
   mixtures: LanguageContext with Patterns with Embeddings =>
@@ -685,24 +685,7 @@
      * @param state the state of this site
      * @param link whether and how this site is linked to another site.
      */
-<<<<<<< HEAD
-    final case class Site(
-      var state: SiteState,
-      var link: Link = Stub)
-    {
-      // RHZ: should we reference the parent Agent in Mixtures as well?
-      //
-      // sstucki: no I think this is unnecessary unless we change the
-      // definition of Liked (see comment of Linked above) or want to
-      // have a "nice and intuitive" interface for manipulating
-      // mixtures and their agents, states, etc. but that is not the
-      // goal here, really.
-
-      //var agent: Agent = null
-=======
     final case class Site(var state: SiteState, var link: Link = Stub) {
->>>>>>> 65136490
-
       override def toString = state.toString + link
     }
 
