package kappa

import scala.collection.mutable

import scala.language.implicitConversions

trait Mixtures {
  mixtures: LanguageContext with Patterns with Embeddings =>

  /**
   * A class representing mixtures in [[kappa.Model]]s (i.e. site
   * graphs).
   *
   * This class is at the heart of the simulator and hence needs to be
   * optimized for simulation operations.  As a result the design and
   * implementation of this class follows a very "mutable" style and
   * sacrifice ease of use and code readability for performance to a
   * certain degree.  Not much effort is made to guarantee the
   * consistency of mixtures overall.  Hence, mixtures should be
   * handled with care and, if possible, only interacted with through
   * actions and embeddings.  Some of the design choices are outlined
   * and explained in more detail below.
   *
   * There are two operations in particular that need to be very
   * efficient during simulation:
   *
   *  1. extending pairs of pattern component/mixture agents into
   *     partial embeddings,
   *
   *  2. applying actions to mixtures.
   *
   * To extend partial embeddings efficiently, it is important to be
   * able to traverse mixtures efficiently (along the links in the
   * underlying site graph).  However, the way we organize agents as a
   * "collection" in the mixture (e.g. the order in which agents are
   * stored) is largely irrelevant for efficient extension.
   *
   * To apply actions efficiently, it is important that we be able to
   * quickly ''add and delete'' agents to mixtures.  Deleting agents
   * in e.g. an Array or a Vector is a no-go as this takes O(n) time.
   * Instead, we need a data structure where these operations are
   * cheap.  Two data structures that fulfill this criterion are
   *
   *  a. doubly-linked lists, and
   *
   *  b. mutable sets/maps.
   *
   * The [[scala.collection.mutable.HashSet]] class from the Scala
   * collections library would be a good choice for convenience:
   * accessing/adding/deleting an element is O(n log n).  But compared
   * to a simple doubly-linked list, hash sets are still rather slow,
   * and the fact that we have to make sure we don't accidentally add
   * "duplicate" agents, etc. just increase complexity unnecessarily.
   * The collections library also provides a mutable doubly-linked
   * list, [[scala.collection.mutable.DoubleLinkedList]], that we
   * considered using for the implementation of this class.  However,
   * this would still require some overhead, e.g. in order to delete a
   * given agent, that agent needs to maintain a reference (a
   * back-pointer) to the "cons cell" (i.e. the instance of
   * `DoubleLinkedList[Agent]`) that contains it, or alternatively one
   * would need to pass around "cons cells" instead of agents for
   * quick access.  In the end we decided to just implement our own
   * doubly-linked list, which seemed acceptable for a data structure
   * that is supposed to be optimized for speed.
   *
   * As a result, mixtures are mutable and organized as doubly linked
   * lists of [[Mixture.Agent]]s.  Operations on mixtures are
   * destructive in the sense that the mixture is modified in place
   * and if it appears "on the left hand side" (e.g. as an argument to
   * the [[++=]] method) it might be destroyed in the process.  No
   * attempt is made to guarantee the consistency of such a zombie
   * mixture, and indeed not much effort is made to guarantee the
   * consistency of mixtures overall.  Again, in general, mixtures
   * should be handled with care and, if possible, only through
   * actions and embeddings.
   *
   * @constructor create an empty Mixture.
   */
  final class Mixture extends Seq[Mixture.Agent] {
    // Finally, there are two more advantages of this design over
    // using a standard class from the collections library:
    //
    //  1) This class is close to the "heap" data structures used in
    //     KaSim.  A KaSim "heap" is what is otherwise often called a
    //     "memory pool" data structure (I think the term "heap"
    //     refers to the concept as used in runtime environments
    //     rather than the "heap" data-structure from algorithmics).
    //     The point of a memory pool is to manage memory
    //     explicitly. In the KaSim case it's used to avoid garbage
    //     collection of agents: instead of being collected by the GC,
    //     the agent is marked "free" so that the memory allocated for
    //     it can be reused later.  See
    //     [[http://en.wikipedia.org/wiki/Memory_pool]] for more
    //     information.
    //
    //     If we decide to use a memory pool later on, we might
    //     consider pre-allocating agents in an array, and use indices
    //     instead of pointers for next, prev, etc.  See
    //     [[http://en.wikipedia.org/wiki/Linked_list#Linked_lists_using_arrays_of_nodes]]
    //     for the benefits of this approach.
    //
    //  2) This class could easily be ported to e.g. C/C++ in case we
    //     want to target other target languages in an LMS-based
    //     implementation.

    import Mixture._

    /** First agent in the doubly-linked list representing the mixture. */
    private var _head: Agent = null

    /** First agent in the doubly-linked list representing the mixture. */
    override def head: Agent =
      if (_head == null) throw new NoSuchElementException(
        "attempt to reference head element in empty mixture")
      else _head

    /** The number of agents in this mixture. */
    private var _length: Int = 0

    private class MixtureIterator extends Iterator[Agent] {
      private var nextAgent: Agent = _head

      def next = {
        val n = nextAgent
        if (n != null) nextAgent = n.next
        n
      }

      def hasNext = nextAgent != null
    }

    /** The stream used to track marked agents. */
    private var _markedAgents: List[Agent] = Nil

    /**
     * The collection used to track marked agents.
     *
     * NOTE: A call to this method will prune the marked agents list
     * before returning it, which may take O(n) time.  However, if the
     * list is subsequently iterated over, the total amortized access
     * time of the call to this method is just O(1) as the pruning
     * time is proportional to previous calls to [[Mixture.unmark]]
     * plus the number of subsequent iteration steps over the pruned
     * list.
     *
     * FIXME: We could do better.  We could prune the list lazily,
     * thereby fixing the amortized cost to O(1) even for cases where
     * the list is not iterated over completely.
     *
     * @return the collection used to track marked agents.
     */
    def markedAgents = {
      _markedAgents = _markedAgents filter (_._marked == true)
      _markedAgents
    }

    /**
     * Mark a given agent and add it to the marked agents list (unless
     * it was already marked).
     */
    @inline def mark(agent: Agent) {
      if (!agent._marked) {
        agent._marked = true
        _markedAgents = agent :: _markedAgents
      }
    }

    /** Unmark a given agent and add it to the marked agents list. */
    @inline def unmark(agent: Agent) {
      agent._marked = false
    }

    /**
     * Unmark all the agents in the marked agents list and clear the
     * list.
     */
    @inline def clearMarkedAgents {
      for (agent <- _markedAgents) agent._marked = false
      _markedAgents = Nil
    }

    /**
     * Make a copy of this mixture.
     *
     * The resulting mixture is completely independent of the original
     * and can hence be operated on without the fear of destroying the
     * original.
     *
     * @return a copy of this mixture.
     */
    def copy: Mixture = {
      var u: Agent = _head
      val that = new Mixture
      that._length = this._length

      // First allocate "empty" agents for `that`
      var p: Agent = null
      while(u != null) {
        val sites = new Array[Site](u.sites.size)
        val v = new Agent(u.state, sites)
        v.mixture = that
        v.prev = p
        if (p == null) { that._head = v } else { p.next = v }
        u.copy = v
        p = v
        u = u.next
      }

      // Now setup the interfaces of the agents in `that`
      u = _head
      while(u != null) {
        val v = u.copy
        for (i <- 0 until u.length) {
          val s = u(i)
          val l = s.link match {
            case Linked(a, j, l) => Linked(a.copy, j, l)
            case Stub => Stub
          }
          v.sites(i) = Site(s.state, l)
        }
        u = u.next
      }

      // Reset `copy` references in the agents of `this` to avoid
      // memory leaks.
      u = _head
      while(u != null) {
        u.copy = null
        u = u.next
      }
      that
    }

    /** Add a single agent to this mixture. */
    def +=(agent: Agent): Mixture = {
      agent.mixture = this
      agent.prev = null
      agent.next = _head
      if (_head != null) _head.prev = agent
      _head = agent
      _length += 1

      unmark(agent)
      mark(agent)

      this
    }

    /** Create a [[Mixture.Agent]] and add it to this mixture. */
    def +=(state: AgentState, siteStates: Seq[SiteState]): Mixture = {

      // Create and initialize sites
      var i: Int = 0
      val sites = new Array[Site](siteStates.size)
      for (s <- siteStates) {
        sites(i) = new Site(s)
        i += 1
      }

      // Add agent to mixture
      this += (new Agent(state, sites))
    }

    /** Remove a single agent from this mixture. */
    def -=(agent: Agent): Mixture = {

      // Disconnect agent
      for (s <- agent) {
        s.link match {
          case Linked(a2, i, _) => {
            a2.sites(i).link = Stub
            mark(a2)
          }
          case _ => { }
        }
      }

      // Remove agent
      val ap = agent.prev
      val an = agent.next
      if (ap != null) ap.next = an
      if (an != null) an.prev = ap
      if (_head == agent) _head = an
      _length -= 1
      this
    }

    // RHZ These two methods should belong to Site
    // NB connect should return the link and the link should have a method
    // withState for cooler syntax
    //
    // sstucki: Not necessarily. The reason they are here instead is
    // that I would like for every atomic action to be a method on a
    // mixture.  Or in other words, for every atomic action, there
    // should be a method in this class that has the same signature as
    // that action.  In that way, any (non-atomic) action is also a
    // function/method on a mixture.  To be precise, actions are
    // defined to act on a mixture ''and'' a set of agents.  In a
    // sense they are functions on mixtures (i.e. for agent/subgraph
    // addition and deletion) and agents (i.e. for state changes and
    // link addition and deletion).  The actual instances of both the
    // mixture and the specific agents they will act on are
    // only defined w.r.t. an embedding.  In that sense the embedding
    // is sequence of actual agent parameters to the action, an
    // environment that binds the formal agent parameter to actual
    // ones.
    //
    // It is for the same reason that the signature these two methods
    // looks as it does, i.e. taking a pair of agents and site indices
    // rather than a pair of sites.  In the action the agent is a
    // formal parameter, and hence we can't possibly know about the
    // actual sites, only about their index with respect to the formal
    // agent parameter.
    //
    // Now granted, the way Agents are set up in this class, it's
    // not necessary to refer to a mixture in order to establish a
    // connection and we can always find the site for a given
    // agent-site index pair.  So we might as well implement these
    // methods in Agent rather than in Mixture, or indeed in Site
    // (given that we add a back pointer from sites to Agents, which
    // has other drawbacks, see comment/documentation on Linked).  In
    // both cases we could then have some extra methods in Mixture
    // that just forward the call to the appropriate Sites.  But then
    // we might as well do the opposite and just forward the calls
    // from the sites/agents to the mixtures.
    //
    // About the cooler syntax: the way you proposed won't work if
    // Links are immutable.  But a connect method in Agent/Site could
    // return the Site which would then have a "withState" method that
    // would create a new Linked instance with the updated link state.
    // I think Mixture is not the place for this because I still think
    // that this class is not supposed to be manipulated directly in
    // this way.  Then again, as long as it doesn't hurt performance,
    // we might always add it just for fun.

    /** Connect two sites in this mixture. */
    def connect(a1: Agent, s1: SiteIndex, l1: LinkState,
                a2: Agent, s2: SiteIndex, l2: LinkState): Mixture = {
      a1.sites(s1).link = Linked(a2, s2, l1)
      a2.sites(s2).link = Linked(a1, s1, l2)

      mark(a1)
      mark(a2)

      this
    }

    /** Disconnect a site in this mixture. */
    def disconnect(a: Agent, s: SiteIndex): Mixture = {
      val s1 = a.sites(s)
      s1.link match {
        case Linked(a2, i, _) => {
          a2.sites(i).link = Stub
          mark(a2)
        }
        case _ => { }
      }
      s1.link = Stub
      mark(a)

      this
    }

    /**
     * Concatenate this mixture and another one.
     *
     * The doubly-linked list representing the mixture `that` will be
     * appended to this mixture.  After this concatenation `that`
     * becomes invalid and should not be operated on any longer.
     */
    def ++=(that: Mixture): Mixture = {
      var a: Agent = that._head
      var last: Agent = null
      while (a != null) {
        a.mixture = this
        unmark(a)
        mark(a)
        last = a
        a = a.next
      }
      if (last != null) {
        if (this._head != null) this._head.prev = last
        last.next = this._head
        this._head = that._head
      }
      _length += that._length
      this
    }

    /**
     * Generates and appends `x - 1` copies of this mixture to this
     * mixture.
     */
    def *=(x: Int): Mixture =
      if (x <= 0) throw new IllegalArgumentException(
        "attempt to create a negative number of copies of a mixture")
      else {
        val m = Mixture()
        for (i <- 1 until x) {
          m ++= this.copy
        }
        this ++= m
      }

    /**
     * Generates `x` concatenated copies of this mixture and returns
     * the result.
     */
    def *(x: Int): Mixture =
      if (x == 0) Mixture()
      else if (x < 0) throw new IllegalArgumentException(
        "attempt to create a negative number of copies of a mixture")
      else {
        val m = this.copy
        m *= x
      }


    // -- Core Seq[Agent] API --
    @inline def apply(idx: Int): Agent = {
      if (idx >= _length) throw new IndexOutOfBoundsException
      (iterator drop idx).next
    }
    @inline def iterator: Iterator[Agent] = new MixtureIterator
    @inline override def length: Int = _length


    // -- Extra Seq[Agent] API --
    @inline override def foreach[U](f: Agent => U): Unit = {
      var u = _head
      while (u != null) {
        f(u)
        u = u.next
      }
    }

    override def toString = iterator.mkString("", ",", "")
  }

  object Mixture {

    /** A class representing potential links between [[Mixture.Site]]s. */
    // FIXME: This can be simplified by representing stubs as loops (self-links).
    //
    // RHZ: Do we need to simplify it that much? Representing stubs as self-links
    // is conceptually wrong and misleading for the guy reading the code
    //
    // stucki: Yes, that is true, and that is why I did not implement
    // it so far.  Using self-links I think we could avoid some
    // overhead (essentially unnecessary object creation and pattern
    // matches) but I'm not sure how substantial the gain in
    // performance would be and in Scala using "Stub" is certainly
    // more clear -- so let's keep it as it is.  In C/C++ this is a
    // bit different, because there are no native "variant types" and
    // so using self-links would be more efficient and might even lead
    // to less complex code.
    sealed abstract class Link {
      // FIXME!
      override def toString = this match {
        case Stub => ""
        case Linked(a, s, l) =>
          "!" + a.state + "." + a.sites(s).state + "." + l
      }
    }

    /** An object representing stubs, i.e. unconnected [[Mixture.Site]]s. */
    case object Stub extends Link

    /**
     * A class representing actual links links between [[Mixture.Site]]s.
     *
     * Instances of this class also hold the [[LinkState]] in the
     * direction from the source site (i.e. the site that stores the
     * instance) to the target site (i.e. the site that is pointed to
     * by the instance).
     *
     * A few words about why target sites are stored in a "relative"
     * fashion, i.e. as (agent, site index) pairs rather than just a
     * reference to the target site.  There are two main reasons for
     * this:
     *
     *  1) Links between sites in [[Mixture]]s are predominantly
     *     created by applying an action (see [[Rules#Action]]) to a
     *     mixture.  An action is a function that takes a mixture and
     *     a sequence of agents as its input and updates the mixture.
     *     Since the agents that are to be updated are parameters of
     *     the action, the concrete sites to be modified are not know
     *     when the action is created, instead the action refers to
     *     the sites just by their index w.r.t. the corresponding
     *     (formal) agent parameter.  To simplify the operations that
     *     actions perform on agents and sites it makes sense to store
     *     links in an analogous way.
     *
     *  2) Copying mixtures is slightly cumbersome because all the
     *     inter-agent and agent-mixture pointers have to be updated
     *     in the copy of the mixture so as to refer to the copies of
     *     the original agents rather than the originals themselves.
     *     Storing links in a "relative" fashion removes some of this
     *     complexity, since the position of sites w.r.t. their agents
     *     do not change.
     *
     * @param agent the target agent of this link.
     * @param site the index of the target site in the target agent of
     *        this link.
     * @param state the state of the link from source to target.
     */
    final case class Linked(agent: Agent, site: SiteIndex, state: LinkState)
        extends Link

    /**
     * A class representing sites of [[Mixture.Agent]]s.
     *
     * @param state the state of this site
     * @param link whether this site is linked to another site.
     */
    final case class Site(
      var state: SiteState,
<<<<<<< HEAD
      var link: Link = Stub,
      val stateLiftSet: mutable.HashSet[Embedding] = new mutable.HashSet(),
      val linkLiftSet: mutable.HashSet[Embedding] = new mutable.HashSet())
    {
      //var _agent: Agent = null
=======
      var link: Link = Stub) {

      // RHZ: should we reference the parent Agent in Mixtures as well?
      //
      // sstucki: no I think this is unnecessary unless we change the
      // definition of Liked (see comment of Linked above) or want to
      // have a "nice and intuitive" interface for manipulating
      // mixtures and their agents, states, etc. but that is not the
      // goal here, really.

      //var agent: Agent = null
>>>>>>> 04867d89

      override def toString = state.toString + link
    }

    /**
     * A class representing agents in [[Mixture]]s.
     *
     * This class has two roles: it acts as a container for agent
     * information (agent state, interfaces, lift sets) and, at the
     * same time, as a cell in a doubly linked list that forms the
     * mixture.  The reason for this double-role is that in this way
     * an [[Agent]]s can be pointed to directly (i.e. without an
     * extra layer of indirection, e.g. in
     * [[PartialEmbeddings#PartialEmbedding]s) and removed from the
     * mixture efficiently (i.e. without the need of a back-pointer
     * from an agent to its list cell).
     *
     * TODO: Should we make this an inner class of [[Mixture]]?
     *
     * @param state the state of this agent.
     * @param sites the interface of this agent.
     * @param liftSet lift set for component embeddings.
     * @param mixture a reference to the [[Mixture]] this agent belongs to.
     * @param next a reference to the next agent in the [[Mixture]]
     *        this agent belongs to.
     * @param prev a reference to the previous agent in the [[Mixture]]
     *        this agent belongs to.
     */
    final case class Agent protected[Mixture] (
      var state: AgentState,
      val sites: Array[Site],
      val liftSet: mutable.HashSet[(Pattern.Agent, ComponentEmbedding)] =
        new mutable.HashSet())
        extends Seq[Site] {

      protected[Mixture] var mixture: Mixture = null
      protected[Mixture] var next: Agent = null
      protected[Mixture] var prev: Agent = null

      /** A reference to a copy of this agent (used by [[Mixture]]`.copy`). */
      protected[Mixture] var copy: Agent = null

      /**
       * Marker flag for agents to be considered checked (used to
       * track clashes in actions, updates made by actions, etc.).
       */
      protected[Mixture] var _marked: Boolean = false

      /**
       * Marker flag for agents to be considered checked (used to
       * track clashes in actions, updates made by actions, etc.).
       */
      @inline def marked: Boolean = _marked

      /**
       * Returns the neighbor of a site if it is connected.
       *
       * @param site the index of the site whose neighbor we try to find.
       * @return `Some(a, s)`, where `a` is the neighboring agent of
       *         this site and `s` is the index of the neighboring site
       *         in `a`, or `None` if this site is not connected.
       */
      @inline def neighbour(site: SiteIndex): Option[(Agent, SiteIndex)] =
        sites(site).link match {
          case Linked(a, s, _) => Some((a, s))
          case _ => None
        }

      /**
       * Register a component embedding in the lift set of this agent.
       *
       * @param u the pre-image of this agent in the component embedding.
       * @param ce the component embedding to add.
       */
      def addLift(u: Pattern.Agent, ce: ComponentEmbedding) {
        liftSet += ((u, ce))
      }

      /**
       * Remove a component embedding from the lift set of this agent.
       *
       * @param u the pre-image of this agent in the component embedding.
       * @param ce the component embedding to remove.
       */
      def removeLift(u: Pattern.Agent, ce: ComponentEmbedding) {
        liftSet -= ((u, ce))
      }

      /**
       * Check all component embeddings in the lift set for
       * consistency and remove those that are no longer valid.
       */
      def pruneLifts {
        val invalidLifts = liftSet filter { p => !(p._1 matches this) }
        for ((u, ce) <- invalidLifts) {
          ce.component.removeEmbedding(ce)
        }
      }

      // -- Core Seq[Site] API --
      @inline def apply(idx: Int): Site = sites(idx)
      @inline def iterator: Iterator[Site] = sites.iterator
      @inline def length: Int = sites.length

      // -- Extra Seq[Site] API --
      @inline override def foreach[U](f: Site => U): Unit =
        sites.foreach(f)

      // -- Equals API --
      /** TODO: Is this method redundant? */
      override def canEqual(that: Any) = that.isInstanceOf[Agent]

      // -- Any API --
      /**
       * Tests whether the argument (`that`) is a reference to the
       * receiver object (`this`).
       *
       * NOTE: There are multiple reasons fro overriding the `equals`
       * method in this class:
       *
       *  1) Since this class is also a sequence of [[Site]]s (it
       *     extends `Seq[Site]`), it inherits its `equals`
       *     implementation from [[scala.collection.GenSeqLike]].
       *     This method eventually ends up calling [[Site.equals]]
       *     (via [[scala.collection.IterableLike.sameElements]]).
       *     But because sites contain links, which in turn may
       *     contain references to [[Agent]]s (i.e. if they are
       *     instances of [[Linked]]), a call to the default `equals`
       *     method may end up in a recursive loop, eventually causing
       *     a stack overflow.
       *
       *  2) For efficiency.  We really consider different instances
       *     of this class as different agents.  If you want to test
       *     for structural equality, use [[Agent.isEquivTo]] instead.
       *
       * @return `true` if the argument is a reference to the receiver
       *         agent; `false` otherwise.
       */
      override def equals(that: Any): Boolean =
        that.isInstanceOf[Agent] && (this eq that.asInstanceOf[Agent])

      /**
       * Calculate a hash code value for the agent.
       *
       * NOTE: The reasons for overriding the `hashCode` method in
       * this class are the same as those mentioned in
       * [[Agent.equals]].
       *
       * TODO: Is it OK to rely on
       * [[java.lang.System.identityHashCode]]?  A possible
       * alternative would be, to use a counter in the companion
       * object to provide unique (up to counter wrap-around) hash
       * codes when creating an instance of this class.
       *
       * @return the hash code value for this agent.
       */
      override def hashCode(): Int =
        java.lang.System.identityHashCode(this)

      override def toString() = state + sites.mkString("(", ",", ")")
    }


    /** Creates an empty mixture. */
    @inline def apply(): Mixture = new Mixture

    // RHZ: I don't like very much the idea of creating mixtures from patterns
    // since Scala can't apply 2 implicit conversions in a row (modulo some
    // weird trickery). I'd prefer to create mixtures from strings, as we do
    // with patterns
    /** Converts a pattern into a mixture. */
    def apply(pattern: Pattern): Mixture = {
      val m = new Mixture
      for (c <- pattern.components) {

        if (!c.isComplete) throw new IllegalArgumentException(
          "attempt to create mixture from incomplete pattern: " + pattern)

        // Allocate "empty" copies of agents in this component
        val as = new Array[Agent](c.agents.size)
        for (u <- c.agents) {
          val v = Agent(u.state, new Array[Site](u.sites.size))
          m += v
          as(u.index) = v
        }

        // Setup the interfaces of the agents in the component
        for (u <- c.agents) {
          var i = 0
          for (s <- u.sites) {
            val l = s.link match {
<<<<<<< HEAD
              case Pattern.Linked(s, l) => Linked(as(s.agent.index), s.index, l)
=======
              case Pattern.Linked(a, j, l) => Linked(as(a.index), j, l)
>>>>>>> 04867d89
              case Pattern.Stub => Stub
              case _ => throw new IllegalArgumentException(
                "attempt to create mixture with an undefined or wildcard link")
            }
            as(u.index).sites(i) = Site(s.state, l)
            i += 1
          }
        }
      }
      m
    }

    /** Converts a pattern into a mixture. */
    implicit def patternToMixture(pattern: Pattern) = apply(pattern)
  }

  /** Default Mixture of the enclosing model. */
  val mix = Mixture()
}<|MERGE_RESOLUTION|>--- conflicted
+++ resolved
@@ -515,15 +515,8 @@
      */
     final case class Site(
       var state: SiteState,
-<<<<<<< HEAD
-      var link: Link = Stub,
-      val stateLiftSet: mutable.HashSet[Embedding] = new mutable.HashSet(),
-      val linkLiftSet: mutable.HashSet[Embedding] = new mutable.HashSet())
+      var link: Link = Stub)
     {
-      //var _agent: Agent = null
-=======
-      var link: Link = Stub) {
-
       // RHZ: should we reference the parent Agent in Mixtures as well?
       //
       // sstucki: no I think this is unnecessary unless we change the
@@ -533,7 +526,6 @@
       // goal here, really.
 
       //var agent: Agent = null
->>>>>>> 04867d89
 
       override def toString = state.toString + link
     }
@@ -596,6 +588,7 @@
        *         this site and `s` is the index of the neighboring site
        *         in `a`, or `None` if this site is not connected.
        */
+      // Wow! BE!! =)
       @inline def neighbour(site: SiteIndex): Option[(Agent, SiteIndex)] =
         sites(site).link match {
           case Linked(a, s, _) => Some((a, s))
@@ -704,6 +697,7 @@
     // since Scala can't apply 2 implicit conversions in a row (modulo some
     // weird trickery). I'd prefer to create mixtures from strings, as we do
     // with patterns
+
     /** Converts a pattern into a mixture. */
     def apply(pattern: Pattern): Mixture = {
       val m = new Mixture
@@ -725,11 +719,7 @@
           var i = 0
           for (s <- u.sites) {
             val l = s.link match {
-<<<<<<< HEAD
               case Pattern.Linked(s, l) => Linked(as(s.agent.index), s.index, l)
-=======
-              case Pattern.Linked(a, j, l) => Linked(as(a.index), j, l)
->>>>>>> 04867d89
               case Pattern.Stub => Stub
               case _ => throw new IllegalArgumentException(
                 "attempt to create mixture with an undefined or wildcard link")
