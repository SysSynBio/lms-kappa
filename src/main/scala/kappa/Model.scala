package kappa

import scala.language.implicitConversions
import scala.util.Random

trait Model extends Patterns with Mixtures with Actions with Rules
    with Perturbations with Parser with Symbols with Embeddings
    with PartialEmbeddings {
  self: LanguageContext =>

  var time      : Double               = 0
  var events    : Int                  = 0
  var nullEvents : Int                 = 0
  var maxTime   : Option[Double]       = None
  var maxEvents : Option[Int]          = None
  var obs       : Vector[Pattern]      = Vector()
  var obsNames  : Vector[String]       = Vector()

  def withInit(mix: Mixture) = { this.mix ++= mix; this }
  def withObs(obs: Pattern, description: String = "") = {
    val name = if (description == "") obs.toString else description
    this.obs = this.obs :+ obs
    this.obsNames = this.obsNames :+ name
    this
  }
  def withMaxTime(t: Double) = { maxTime = Some(t); this }
  def withMaxEvents(e: Int) = { maxEvents = Some(e); this }

<<<<<<< HEAD
  def run() { }
=======
  def runNormal(rand: Random) {

    // (Re-)compute all component embeddings.  This is necessary as
    // some components might have been registered before the mixture
    // was initialized (i.e. the LHS' of the rules).
    for (c <- patternComponents) {
      c.initEmbeddings
    }

    // Print the initial event number, time and the observable counts.
    println("" + events + "\t" + time + "\t" +
      (obs map (_.count)).mkString("\t"))

    // == Normal simulator main event loop ==
    while ((events < (maxEvents getOrElse (events + 1))) &&
      (time < (maxTime getOrElse Double.PositiveInfinity))) {

      // Compute all rule weights.
      val weights = for (r <- rules) yield r.law()

      // Build the activity tree
      val tree = RandomTree(weights, rand)
      val totalActivity = tree.totalWeight

      if (totalActivity == 0) {
        println("# No more events. Terminating.")
        maxEvents = Some(0)
      } else {

        // Advance time
        val dt = -math.log(rand.nextDouble) / totalActivity
        time += dt

        // Pick a rule and event at random
        val r = rules(tree.nextRandom._1)
        val e = r.action.lhs.randomEmbedding(rand)

        // Apply the rule/event
        if (r.action(e, mix)) {
          events += 1 // Productive event

          // Print the event number, time and the observable counts.
          println("" + events + "\t" + time + "\t" +
            (obs map (_.count)).mkString("\t"))
        } else {
          nullEvents += 1 // Null event
        }
      }
    }
  }

  def runNaive(rand: Random) {

    // Print the initial event number, time and the observable counts.
    println("" + events + "\t" + time + "\t" +
      (obs map (_.count)).mkString("\t"))

    // == Naive simulator main event loop ==
    while ((events < (maxEvents getOrElse (events + 1))) &&
      (time < (maxTime getOrElse Double.PositiveInfinity))) {

      // (Re-)compute all component embeddings.
      for (c <- patternComponents) {
        c.initEmbeddings
      }

      // Compute all rule weights.
      val weights = for (r <- rules) yield r.law()

      // Build the activity tree
      val tree = RandomTree(weights, rand)
      val totalActivity = tree.totalWeight

      if (totalActivity == 0) {
        println("# No more events. Terminating.")
        maxEvents = Some(0)
      } else {

        // Advance time
        val dt = -math.log(rand.nextDouble) / totalActivity
        time += dt

        // Pick a rule and event at random
        val r = rules(tree.nextRandom._1)
        val e = r.action.lhs.randomEmbedding(rand)

        // Apply the rule/event
        if (r.action(e, mix)) {
          events += 1 // Productive event

          // Print the event number, time and the observable counts.
          println("" + events + "\t" + time + "\t" +
            (obs map (_.count)).mkString("\t"))
        } else {
          nullEvents += 1 // Null event
        }

      }
    }
  }

  def run() {

    // Create a new random number generator
    val rand = new util.Random

    // Print model info
    println("# == Rules:")
    for (r <- rules) println("#    " + r + ": " + r.action.atoms)
    println
    println("# == Observables:")
    for ((n, o) <- obsNames zip obs) println("#    " + n + ": " + o)
    println

    println("# === Start of simulation ===")
    println("Event\tTime\t" + obsNames.mkString("\"", "\"\t\"", "\""))

    // Call normal main loop
    runNormal(rand)
    //runNaive(rand)

    println("# === End of simulation ===")
    println

    println("# == Statistics:")
    println("#    Productive events : " + events)
    println("#    Null events       : " + nullEvents)
    println("#    Total time        : " + time)
    println

    println("# == K THX BYE!")
  }

  // Implicit conversions and other functions
  // FIXME: Why are these in a separate object?
  // RHZ: Just because I want to import only those after I create my model object
  // sstucki: but *everything* in Parser is in scope automatically anyway
  // because we mix in Parser into Model...
  // object HelperFns {
  //   implicit def stringToPattern(s: String) : Pattern = createPattern(s)

  //   def when(cond: => Boolean) = Cond(_ => cond)
  //   def when(cond: self.type => Boolean) = new Cond(cond)

  //   // TODO define every for "every 10 seconds set/add/del ..." or "every 10 events ..."
  // }
>>>>>>> 04867d89
}

class KappaModel(val contactGraph: String) extends Model
  with KappaContext with KappaParser with KappaSymbols
{
  initSymbols(parseContactGraph(contactGraph) match {
    case Success(cg, _) => cg
    case msg => throw new IllegalArgumentException(
      "given contact graph is invalid: " + msg)
  })
}<|MERGE_RESOLUTION|>--- conflicted
+++ resolved
@@ -3,9 +3,10 @@
 import scala.language.implicitConversions
 import scala.util.Random
 
-trait Model extends Patterns with Mixtures with Actions with Rules
-    with Perturbations with Parser with Symbols with Embeddings
-    with PartialEmbeddings {
+trait Model extends Patterns
+  with Mixtures with Actions with Rules with Perturbations
+  with Parser with Symbols with Embeddings with PartialEmbeddings
+{
   self: LanguageContext =>
 
   var time      : Double               = 0
@@ -26,9 +27,6 @@
   def withMaxTime(t: Double) = { maxTime = Some(t); this }
   def withMaxEvents(e: Int) = { maxEvents = Some(e); this }
 
-<<<<<<< HEAD
-  def run() { }
-=======
   def runNormal(rand: Random) {
 
     // (Re-)compute all component embeddings.  This is necessary as
@@ -40,7 +38,7 @@
 
     // Print the initial event number, time and the observable counts.
     println("" + events + "\t" + time + "\t" +
-      (obs map (_.count)).mkString("\t"))
+      (obs map (_.inMix)).mkString("\t"))
 
     // == Normal simulator main event loop ==
     while ((events < (maxEvents getOrElse (events + 1))) &&
@@ -72,7 +70,7 @@
 
           // Print the event number, time and the observable counts.
           println("" + events + "\t" + time + "\t" +
-            (obs map (_.count)).mkString("\t"))
+            (obs map (_.inMix)).mkString("\t"))
         } else {
           nullEvents += 1 // Null event
         }
@@ -84,7 +82,7 @@
 
     // Print the initial event number, time and the observable counts.
     println("" + events + "\t" + time + "\t" +
-      (obs map (_.count)).mkString("\t"))
+      (obs map (_.inMix)).mkString("\t"))
 
     // == Naive simulator main event loop ==
     while ((events < (maxEvents getOrElse (events + 1))) &&
@@ -121,7 +119,7 @@
 
           // Print the event number, time and the observable counts.
           println("" + events + "\t" + time + "\t" +
-            (obs map (_.count)).mkString("\t"))
+            (obs map (_.inMix)).mkString("\t"))
         } else {
           nullEvents += 1 // Null event
         }
@@ -161,21 +159,6 @@
 
     println("# == K THX BYE!")
   }
-
-  // Implicit conversions and other functions
-  // FIXME: Why are these in a separate object?
-  // RHZ: Just because I want to import only those after I create my model object
-  // sstucki: but *everything* in Parser is in scope automatically anyway
-  // because we mix in Parser into Model...
-  // object HelperFns {
-  //   implicit def stringToPattern(s: String) : Pattern = createPattern(s)
-
-  //   def when(cond: => Boolean) = Cond(_ => cond)
-  //   def when(cond: self.type => Boolean) = new Cond(cond)
-
-  //   // TODO define every for "every 10 seconds set/add/del ..." or "every 10 events ..."
-  // }
->>>>>>> 04867d89
 }
 
 class KappaModel(val contactGraph: String) extends Model
