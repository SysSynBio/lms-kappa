--- conflicted
+++ resolved
@@ -80,8 +80,8 @@
 
     import Pattern._
 
-    def apply(
-      leftInj: Seq[Agent], rightInj: Seq[Agent]): PartialEmbedding = {
+    def apply(leftInj: Seq[Agent], rightInj: Seq[Agent]): PartialEmbedding =
+    {
       if (leftInj.size != rightInj.size) throw new IllegalArgumentException(
         "attempt to construct partial embedding with incompatible left " +
           "and right legs (sizes of left and right domain do not match: " +
@@ -165,18 +165,6 @@
         val m = u meet v
         if (m.isEmpty) true
         else {
-<<<<<<< HEAD
-          val u = component(i)
-          if (u matches v) {
-            inj(i) = v
-            (0 until u.sites.size) forall { j =>
-              (u.sites(j).neighbor, v.neighbor(j)) match {
-                case (None, _) => true
-                case (Some(s1), Some((a2, s2))) =>
-                  (s1.index == s2) && extend(s1.agent.index, a2)
-                case _ => false
-              }
-=======
           meets(i) = m.get
           inj(i) = v
           conflicts(i) += v
@@ -185,7 +173,6 @@
               case (Some((w1, _)), Some((w2, _))) =>
                 extendPartialInjection(w1, w2, inj, conflicts, meets)
               case _ => true
->>>>>>> 04867d89
             }
           }
         }
